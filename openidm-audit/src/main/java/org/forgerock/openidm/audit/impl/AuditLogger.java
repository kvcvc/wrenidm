--- conflicted
+++ resolved
@@ -1,11 +1,7 @@
 /*
  * DO NOT ALTER OR REMOVE COPYRIGHT NOTICES OR THIS HEADER.
  *
-<<<<<<< HEAD
  * Copyright (c) 2011-2012 ForgeRock AS. All rights reserved.
-=======
- * Copyright © 2011-2013 ForgeRock AS. All rights reserved.
->>>>>>> 9eb2ac65
  *
  * The contents of this file are subject to the terms
  * of the Common Development and Distribution License
@@ -40,13 +36,12 @@
  * OpenIDM audit logger
  *
  * @author aegloff
- * @author brmiller
  */
 public interface AuditLogger {
 
     /**
-     * Set the audit logger configuration which is a logger specific 
-     * map 
+     * Set the audit logger configuration which is a logger specific
+     * map
      * @param config the configuration
      * @param ctx
      */
@@ -56,11 +51,8 @@
      * Cleanup called when auditlogger no longer needed
      */
     void cleanup();
-<<<<<<< HEAD
     public void create(String auditType, Map<String, Object> event) throws ResourceException;
 
-    //void handle(ServerContext context, Request request, Map<String,Object> event) throws ResourceException;
-=======
 
     /**
      * Whether this audit logger is used for reads/queries, when multiple
@@ -69,5 +61,6 @@
      * @return whether to use this logger for reads/queries.
      */
     boolean isUsedForQueries();
->>>>>>> 9eb2ac65
+
+    //void handle(ServerContext context, Request request, Map<String,Object> event) throws ResourceException;
 }