/*
 * DO NOT ALTER OR REMOVE COPYRIGHT NOTICES OR THIS HEADER.
 *
 * Copyright 2011-2015 ForgeRock AS.
 *
 * The contents of this file are subject to the terms
 * of the Common Development and Distribution License
 * (the License). You may not use this file except in
 * compliance with the License.
 *
 * You can obtain a copy of the License at
 * http://forgerock.org/license/CDDLv1.0.html
 * See the License for the specific language governing
 * permission and limitations under the License.
 *
 * When distributing Covered Code, include this CDDL
 * Header Notice in each file and include the License file
 * at http://forgerock.org/license/CDDLv1.0.html
 * If applicable, add the following below the CDDL Header,
 * with the fields enclosed by brackets [] replaced by
 * your own identifying information:
 * "Portions Copyrighted [year] [name of copyright owner]"
 */
package org.forgerock.openidm.audit.impl;

import java.util.ArrayList;
import java.util.List;
import java.util.Map;

import org.apache.felix.scr.annotations.Activate;
import org.apache.felix.scr.annotations.Component;
import org.apache.felix.scr.annotations.ConfigurationPolicy;
import org.apache.felix.scr.annotations.Deactivate;
import org.apache.felix.scr.annotations.Modified;
import org.apache.felix.scr.annotations.Properties;
import org.apache.felix.scr.annotations.Property;
import org.apache.felix.scr.annotations.Reference;
import org.apache.felix.scr.annotations.ReferencePolicy;
import org.apache.felix.scr.annotations.Service;
import org.forgerock.audit.AuditServiceConfiguration;
import org.forgerock.audit.json.AuditJsonConfig;
import org.forgerock.json.fluent.JsonPointer;
import org.forgerock.json.fluent.JsonValue;
import org.forgerock.json.resource.ActionRequest;
import org.forgerock.json.resource.BadRequestException;
import org.forgerock.json.resource.ConnectionFactory;
import org.forgerock.json.resource.CreateRequest;
import org.forgerock.json.resource.DeleteRequest;
import org.forgerock.json.resource.PatchRequest;
import org.forgerock.json.resource.QueryRequest;
import org.forgerock.json.resource.QueryResultHandler;
import org.forgerock.json.resource.ReadRequest;
import org.forgerock.json.resource.Resource;
import org.forgerock.json.resource.ResultHandler;
import org.forgerock.json.resource.ServerContext;
import org.forgerock.json.resource.UpdateRequest;
import org.forgerock.openidm.audit.AuditService;
import org.forgerock.openidm.audit.impl.AuditLogFilters.JsonValueObjectConverter;
import org.forgerock.openidm.config.enhanced.EnhancedConfig;
<<<<<<< HEAD
import org.forgerock.openidm.config.enhanced.JSONEnhancedConfig;
=======
import org.forgerock.openidm.config.enhanced.InvalidException;
>>>>>>> 2312a9d8
import org.forgerock.openidm.core.ServerConstants;
import org.forgerock.openidm.crypto.CryptoService;
import org.forgerock.openidm.crypto.factory.CryptoServiceFactory;
import org.forgerock.openidm.patch.JsonPatch;
import org.forgerock.openidm.router.RouteService;
import org.forgerock.openidm.util.ResourceUtil;
import org.forgerock.script.ScriptRegistry;
import org.osgi.service.component.ComponentContext;
import org.slf4j.Logger;
import org.slf4j.LoggerFactory;
import static org.forgerock.openidm.audit.impl.AuditLogFilters.AS_SINGLE_FIELD_VALUES_FILTER;
import static org.forgerock.openidm.audit.impl.AuditLogFilters.newActivityActionFilter;
import static org.forgerock.openidm.audit.impl.AuditLogFilters.newAndCompositeFilter;
import static org.forgerock.openidm.audit.impl.AuditLogFilters.newEventTypeFilter;
import static org.forgerock.openidm.audit.impl.AuditLogFilters.newReconActionFilter;
import static org.forgerock.openidm.audit.impl.AuditLogFilters.newOrCompositeFilter;

/**
 * This audit service is the entry point for audit logging on the router.
 */
@Component(name = "org.forgerock.openidm.audit", immediate=true, policy=ConfigurationPolicy.REQUIRE)
@Service
@Properties({
    @Property(name = "service.description", value = "Audit Service"),
    @Property(name = "service.vendor", value = "ForgeRock AS"),
    @Property(name = "openidm.router.prefix", value = AuditService.ROUTER_PREFIX + "/*")
})
public class AuditServiceImpl implements AuditService {
    private static final Logger LOGGER = LoggerFactory.getLogger(AuditServiceImpl.class);

    //TODO ADD SUPPORT FOR KNOWN QUERIES
    // Recognized queries
    //public static final String QUERY_BY_RECON_ID = "audit-by-recon-id";
    //public static final String QUERY_BY_MAPPING = "audit-by-mapping";
    //public static final String QUERY_BY_RECON_ID_AND_SITUATION = "audit-by-recon-id-situation";
    //public static final String QUERY_BY_RECON_ID_AND_TYPE = "audit-by-recon-id-type";
    //public static final String QUERY_BY_ACTIVITY_PARENT_ACTION = "audit-by-activity-parent-action";

    // ----- Declarative Service Implementation

    /** The connection factory */
    @Reference(policy = ReferencePolicy.STATIC, target="(service.pid=org.forgerock.openidm.internal)")
    private ConnectionFactory connectionFactory;

    /** Although we may not need the router here,
     https://issues.apache.org/jira/browse/FELIX-3790
     if using this with for scr 1.6.2
     Ensure we do not get bound on router whilst it is activating
     */
    @Reference(target = "("+ServerConstants.ROUTER_PREFIX + "=/*)")
    private RouteService routeService;

    /** Script Registry service. */
    @Reference(policy = ReferencePolicy.STATIC)
<<<<<<< HEAD
    private ScriptRegistry scriptRegistry;

    private final EnhancedConfig enhancedConfig = JSONEnhancedConfig.newInstance();
    private org.forgerock.audit.AuditService auditService;
    private JsonValue config; // Existing active configuration
=======
    protected ScriptRegistry scriptRegistry;

    /** Enhanced configuration service. */
    @Reference(policy = ReferencePolicy.DYNAMIC)
    private EnhancedConfig enhancedConfig;

    /** the script to execute to format exceptions */
    private static ScriptEntry exceptionFormatterScript = null;

    /**
     * A type-alias factory function to create an AuditLogger from config.
     */
    interface AuditLoggerFactory extends Function<JsonValue, AuditLogger, InvalidException> { }

    /** the function used to instantiate AuditLoggers from config */
    AuditLoggerFactory auditLoggerFactory = new AuditLoggerFactory() {
        @Override
        public AuditLogger apply(JsonValue config) throws InvalidException {
            String logType = config.get(CONFIG_LOG_TYPE).asString();

            // TODO: make pluggable
            final AuditLogger auditLogger;
            if (CONFIG_LOG_TYPE_CSV.equalsIgnoreCase(logType)) {
                auditLogger = new CSVAuditLogger();
            } else if (CONFIG_LOG_TYPE_REPO.equalsIgnoreCase(logType)) {
                auditLogger = new RepoAuditLogger(connectionFactory);
            } else if (CONFIG_LOG_TYPE_ROUTER.equalsIgnoreCase(logType)) {
                auditLogger = new RouterAuditLogger(connectionFactory);
            } else {
                throw new InvalidException("Configured audit logType is unknown: " + logType);
            }

            auditLogger.setConfig(config);
            logger.info("Audit configured to log to {}", logType);
            if (auditLogger.isUsedForQueries()) {
                logger.info("Audit logger used for queries set to " + logType);
            }
            return auditLogger;
        }
    };

    AuditLogFilter auditFilter = AuditLogFilters.NEVER;
>>>>>>> 2312a9d8

    private AuditLogFilter auditFilter = AuditLogFilters.NEVER;

    private final List<JsonPointer> watchFieldFilters = new ArrayList<>();
    private final List<JsonPointer> passwordFieldFilters = new ArrayList<>();

    private static final String AUDIT_SERVICE_CONFIG = "auditServiceConfig";
    private static final String EVENT_HANDLERS = "eventHandlers";
    private static final String EXTENDED_EVENT_TYPES = "extendedEventTypes";
    private static final String CUSTOM_EVENT_TYPES = "customEventTypes";

    private final AuditLogFilterBuilder auditLogFilterBuilder = new AuditLogFilterBuilder()
            /* filter activity events on configured actions to include */
            .add("eventTypes/activity/filter/actions",
                    new JsonValueObjectConverter<AuditLogFilter>() {
                        @Override
                        public AuditLogFilter apply(JsonValue actions) {
                            return newActivityActionFilter(actions);
                        }
                    })
            /* filter activity events on configured actions to include when a particular trigger context is in scope */
            .add("eventTypes/activity/filter/triggers",
                    new JsonValueObjectConverter<AuditLogFilter>() {
                        @Override
                        public AuditLogFilter apply(JsonValue triggers) {
                            List<AuditLogFilter> filters = new ArrayList<AuditLogFilter>();
                            for (String trigger : triggers.keys()) {
                                filters.add(newActivityActionFilter(triggers.get(trigger), trigger));
                            }
                            return newOrCompositeFilter(filters);
                        }
                    })
            /* filter recon events on configured actions to include */
            .add("eventTypes/recon/filter/actions",
                    new JsonValueObjectConverter<AuditLogFilter>() {
                        @Override
                        public AuditLogFilter apply(JsonValue actions) {
                            return newReconActionFilter(actions);
                        }
                    })
            /* filter recon events on configured actions to include when a particular trigger context is in scope */
            .add("eventTypes/recon/filter/triggers",
                    new JsonValueObjectConverter<AuditLogFilter>() {
                        @Override
                        public AuditLogFilter apply(JsonValue triggers) {
                            List<AuditLogFilter> filters = new ArrayList<AuditLogFilter>();
                            for (String trigger : triggers.keys()) {
                                filters.add(newReconActionFilter(triggers.get(trigger), trigger));
                            }
                            return newOrCompositeFilter(filters);
                        }
                    })
            /* filter events with specific field values for any event type */
            .add("eventTypes/*/filter/fields",
                    new JsonValueObjectConverter<AuditLogFilter>() {
                        @Override
                        public AuditLogFilter apply(JsonValue fieldsConfig) {
                            List<AuditLogFilter> filters = new ArrayList<AuditLogFilter>();
                            // the glob in the JsonPointer will return a map of matched entry types to field
                            // configurations
                            for (String eventType : fieldsConfig.keys()) {
                                // fieldConfig is something like { "field" : "type", "values" : [ "summary" ] }
                                JsonValue fieldConfig = fieldsConfig.get(eventType);
                                filters.add(newEventTypeFilter(eventType,
                                        newAndCompositeFilter(fieldConfig.asList(AS_SINGLE_FIELD_VALUES_FILTER))));
                            }
                            return newOrCompositeFilter(filters);
                        }
                    });

    @Activate
    void activate(ComponentContext compContext) throws Exception {
        LOGGER.debug("Activating Service with configuration {}", compContext.getProperties());
        try {
            // Upon activation the ScriptRegistry is present so we can add script-based audit log filters for event
            // types

//            auditLogFilterBuilder.add("eventTypes/*/filter/script",
//                    new JsonValueObjectConverter<AuditLogFilter>() {
//                        @Override
//                        public AuditLogFilter apply(JsonValue scriptConfig) {
//                            List<AuditLogFilter> filters = new ArrayList<AuditLogFilter>();
//                            for (String eventType : scriptConfig.keys()) {
//                                JsonValue filterConfig = scriptConfig.get(eventType);
//                                try {
//                                    filters.add(newScriptedFilter(eventType, scriptRegistry.takeScript(filterConfig)));
//                                } catch (Exception e) {
//                                    logger.error(
//                                            "Audit Log Filter builder threw exception {} while processing {} for {}",
//                                            e.getClass().getName(), filterConfig.toString(), eventType, e);
//                                }
//                            }
//                            return newOrCompositeFilter(filters);
//                        }
//                    });

            config = enhancedConfig.getConfigurationAsJson(compContext);

            //create Audit Service
            auditService =
                    new org.forgerock.audit.AuditService(
                            config.get(EXTENDED_EVENT_TYPES), config.get(CUSTOM_EVENT_TYPES));
            AuditServiceConfiguration serviceConfig =
                    AuditJsonConfig.parseAuditServiceConfiguration(config.get(AUDIT_SERVICE_CONFIG));
            auditService.configure(serviceConfig);

            //register Event Handlers
            final JsonValue eventHandlers = config.get(EVENT_HANDLERS);
            for (final JsonValue eventHandler : eventHandlers) {
                AuditJsonConfig.registerHandlerToService(eventHandler, auditService, this.getClass().getClassLoader());
            }
        } catch (Exception ex) {
            LOGGER.warn("Configuration invalid, can not start Audit service.", ex);
            throw ex;
        }
        LOGGER.info("Audit service started.");
    }

    /**
     * Configuration modified handling
     * Ensures audit logging service stays registered
     * even whilst configuration changes
     */
    @Modified
    void modified(ComponentContext compContext) throws Exception {
        LOGGER.debug("Reconfiguring audit service with configuration {}", compContext.getProperties());
        try {
            JsonValue newConfig = enhancedConfig.getConfigurationAsJson(compContext);
            if (hasConfigChanged(config, newConfig)) {
                deactivate(compContext);
                activate(compContext);
                LOGGER.info("Reconfigured audit service {}", compContext.getProperties());
            }
        } catch (Exception ex) {
            LOGGER.warn("Configuration invalid, can not reconfigure Audit service.", ex);
            throw ex;
        }
    }

    private boolean hasConfigChanged(JsonValue existingConfig, JsonValue newConfig) {
        return JsonPatch.diff(existingConfig, newConfig).size() > 0;
    }

    @Deactivate
    void deactivate(ComponentContext compContext) {
        LOGGER.debug("Deactivating Service {}", compContext.getProperties());
        auditService = null;
        config = null;
        auditFilter = AuditLogFilters.NEVER;
        watchFieldFilters.clear();
        passwordFieldFilters.clear();
        LOGGER.info("Audit service stopped.");
    }

    /**
     * Gets an object from the audit logs by identifier. The returned object is not validated
     * against the current schema and may need processing to conform to an updated schema.
     * <p>
     * The object will contain metadata properties, including object identifier {@code _id},
     * and object version {@code _rev} to enable optimistic concurrency
     *
     * {@inheritDoc}
     */
    @Override
    public void handleRead(final ServerContext context, final ReadRequest request,
                           final ResultHandler<Resource> handler) {
            LOGGER.debug("Audit read called for {}", request.getResourceName());
            auditService.handleRead(context, request, handler);
    }

    /**
     * Creates a new object in the object set.
     * <p>
     * This method sets the {@code _id} property to the assigned identifier for the object,
     * and the {@code _rev} property to the revised object version (For optimistic concurrency)
     *
     * {@inheritDoc}
     */
    @Override
    public void handleCreate(final ServerContext context, final CreateRequest request,
                             final ResultHandler<Resource> handler) {
        if (request.getResourceName() == null) {
            //TODO IGNORE FAILURE PER AUDIT LOGGER?
            handler.handleError(
                    new BadRequestException(
                            "Audit service called without specifying which audit log in the identifier"));
            return;
        }

        Map<String, Object> obj = request.getContent().asMap();

        // Don't audit the audit log
        if (context.containsContext(AuditContext.class)) {
            handler.handleResult(new Resource(null, null, new JsonValue(obj)));
            return;
        }

        // Audit create called for /access with {timestamp=2013-07-30T18:10:03.773Z,
        // principal=openidm-admin, status=SUCCESS, roles=[openidm-admin, openidm-authorized], action=authenticate,
        // userid=openidm-admin, ip=127.0.0.1}
        LOGGER.debug("Audit create called for {} with {}", request.getResourceName(), obj);

        String type = request.getResourceNameObject().head(1).toString();
        JsonValue action = request.getContent().get("action");

        //TODO RE-ADD FILTERING
        //if (audi  tFilter.isFiltered(context, request)) {
        //    logger.debug("Filtered by filter for action {}", new Object[] { action.toString() });
        //    handler.handleResult(new Resource(null, null, new JsonValue(obj)));
        //    return;
        //}

        try {
            auditService.handleCreate(context, request, handler);
        } catch (RuntimeException ex) {
            LOGGER.warn("Failure writing audit log: {}/ with exception: {}", new Object[]{type, ex});
            //TODO IGNORE FAILURE PER AUDIT LOGGER?
        }
    }

    /**
     * Audit service does not support changing audit entries.
     */
    @Override
    public void handleUpdate(final ServerContext context, final UpdateRequest request,
            final ResultHandler<Resource> handler) {
        auditService.handleUpdate(context, request, handler);
    }

    /**
     * Audit service currently does not support deleting audit entries.
     *
     * Deletes the specified object from the object set.
     *
     * {@inheritDoc}
     */
    @Override
    public void handleDelete(ServerContext context, DeleteRequest request,
            ResultHandler<Resource> handler) {
        auditService.handleDelete(context, request, handler);
    }

    /**
     * Audit service does not support changing audit entries.
     *
     * {@inheritDoc}
     */
    @Override
    public void handlePatch(final ServerContext context, final PatchRequest request,
            final ResultHandler<Resource> handler) {
        auditService.handlePatch(context, request, handler);
    }

    /**
     * Performs the query on the specified object and returns the associated results.
     * <p>
     * Queries are parametric; a set of named parameters is provided as the query criteria.
     * The query result is a JSON object structure composed of basic Java types.
     *
     * The returned map is structured as follow:
     * <ul>
     * <li>The top level map contains meta-data about the query, plus an entry with the actual result records.
     * <li>The <code>QueryConstants</code> defines the map keys, including the result records (QUERY_RESULT)
     * </ul>
     *
     * {@inheritDoc}
     */
    @Override
    public void handleQuery(final ServerContext context, final QueryRequest request, final QueryResultHandler handler) {
        LOGGER.debug("Audit query called for {} with {}", request.getResourceName(), request.getAdditionalParameters());

        //TODO DO WE CARE ABOUT THE FORMATTED KEYWORD
        //final boolean formatted = getFormattedValue(request.getAdditionalParameter("formatted"));
        auditService.handleQuery(context, request, handler);
    }

    /**
     * Audit service does not support actions on audit entries.
     *
     * {@inheritDoc}
     */
    @Override
    public void handleAction(final ServerContext context, final ActionRequest request,
            final ResultHandler<JsonValue> handler) {
        handler.handleError(ResourceUtil.notSupported(request));
    }

    /**
     * Checks to see if there are differences between the values in two JsonValues before and after
     * Returns a list containing the changed fields
     *
     * @param fieldsToCheck list of JsonPointers to search for
     * @param before prior JsonValue
     * @param after JsonValue after applied changes
     * @return list of strings indicating which values changed
     */
    private List<String> checkForFields(List<JsonPointer> fieldsToCheck,  JsonValue before, JsonValue after) {
        List<String> changedFields = new ArrayList<String>();
        for (JsonPointer jpointer : fieldsToCheck) {
            // Need to be sure to decrypt any encrypted values so we can compare their string value
            // (JsonValue does not have an #equals method that works for this purpose)
            CryptoService crypto = CryptoServiceFactory.getInstance();
            Object beforeValue = crypto.decryptIfNecessary(before.get(jpointer)).getObject();
            Object afterValue = crypto.decryptIfNecessary(after.get(jpointer)).getObject();
            if (!fieldsEqual(beforeValue, afterValue)) {
                changedFields.add(jpointer.toString());
            }
        }

        return changedFields;
    }

    /**
     * Checks to see if two objects are equal either as nulls or through their comparator
     * @param a first object to compare
     * @param b reference object to compare against
     * @return boolean indicating equality either as nulls or as objects
     */
    private static boolean fieldsEqual(Object a, Object b) {
        return a == b || (a != null && a.equals(b));
    }

    /**
     * Fetches a list of JsonPointers from the config file under a specified event and field name
     * Expects it to look similar to:
     *
     *<PRE>
     * {
     *    "eventTypes": {
     *      "activity" : {
     *        "watchedFields": [ "email" ],
     *        "passwordFields": [ "password1", "password2" ]
     *      }
     *    }
     * }
     * </PRE>
     *
     * @param config the config object to draw from
     * @param event which event to draw from. ie "activity"
     * @param fieldName which fieldName to draw from. ie "watchedFields"
     * @return list containing the JsonPointers generated by the strings in the field
     */
    private List<JsonPointer> getEventJsonPointerList(JsonValue config, String event, String fieldName) {
        ArrayList<JsonPointer> fieldList = new ArrayList<JsonPointer>();
        JsonValue fields = config.get(EXTENDED_EVENT_TYPES).get(event).get(fieldName);
        for (JsonValue field : fields) {
            fieldList.add(field.asPointer());
        }
        return fieldList;
    }
}<|MERGE_RESOLUTION|>--- conflicted
+++ resolved
@@ -57,11 +57,6 @@
 import org.forgerock.openidm.audit.AuditService;
 import org.forgerock.openidm.audit.impl.AuditLogFilters.JsonValueObjectConverter;
 import org.forgerock.openidm.config.enhanced.EnhancedConfig;
-<<<<<<< HEAD
-import org.forgerock.openidm.config.enhanced.JSONEnhancedConfig;
-=======
-import org.forgerock.openidm.config.enhanced.InvalidException;
->>>>>>> 2312a9d8
 import org.forgerock.openidm.core.ServerConstants;
 import org.forgerock.openidm.crypto.CryptoService;
 import org.forgerock.openidm.crypto.factory.CryptoServiceFactory;
@@ -116,56 +111,17 @@
 
     /** Script Registry service. */
     @Reference(policy = ReferencePolicy.STATIC)
-<<<<<<< HEAD
     private ScriptRegistry scriptRegistry;
 
-    private final EnhancedConfig enhancedConfig = JSONEnhancedConfig.newInstance();
     private org.forgerock.audit.AuditService auditService;
     private JsonValue config; // Existing active configuration
-=======
-    protected ScriptRegistry scriptRegistry;
 
     /** Enhanced configuration service. */
     @Reference(policy = ReferencePolicy.DYNAMIC)
     private EnhancedConfig enhancedConfig;
 
     /** the script to execute to format exceptions */
-    private static ScriptEntry exceptionFormatterScript = null;
-
-    /**
-     * A type-alias factory function to create an AuditLogger from config.
-     */
-    interface AuditLoggerFactory extends Function<JsonValue, AuditLogger, InvalidException> { }
-
-    /** the function used to instantiate AuditLoggers from config */
-    AuditLoggerFactory auditLoggerFactory = new AuditLoggerFactory() {
-        @Override
-        public AuditLogger apply(JsonValue config) throws InvalidException {
-            String logType = config.get(CONFIG_LOG_TYPE).asString();
-
-            // TODO: make pluggable
-            final AuditLogger auditLogger;
-            if (CONFIG_LOG_TYPE_CSV.equalsIgnoreCase(logType)) {
-                auditLogger = new CSVAuditLogger();
-            } else if (CONFIG_LOG_TYPE_REPO.equalsIgnoreCase(logType)) {
-                auditLogger = new RepoAuditLogger(connectionFactory);
-            } else if (CONFIG_LOG_TYPE_ROUTER.equalsIgnoreCase(logType)) {
-                auditLogger = new RouterAuditLogger(connectionFactory);
-            } else {
-                throw new InvalidException("Configured audit logType is unknown: " + logType);
-            }
-
-            auditLogger.setConfig(config);
-            logger.info("Audit configured to log to {}", logType);
-            if (auditLogger.isUsedForQueries()) {
-                logger.info("Audit logger used for queries set to " + logType);
-            }
-            return auditLogger;
-        }
-    };
-
-    AuditLogFilter auditFilter = AuditLogFilters.NEVER;
->>>>>>> 2312a9d8
+    //private static ScriptEntry exceptionFormatterScript = null;
 
     private AuditLogFilter auditFilter = AuditLogFilters.NEVER;
 
