<?xml version="1.0" encoding="UTF-8"?>
<!--
  ~ DO NOT ALTER OR REMOVE COPYRIGHT NOTICES OR THIS HEADER.
  ~
  ~ Copyright (c) 2011-2013 ForgeRock AS. All Rights Reserved
  ~
  ~ The contents of this file are subject to the terms
  ~ of the Common Development and Distribution License
  ~ (the License). You may not use this file except in
  ~ compliance with the License.
  ~
  ~ You can obtain a copy of the License at
  ~ http://forgerock.org/license/CDDLv1.0.html
  ~ See the License for the specific language governing
  ~ permission and limitations under the License.
  ~
  ~ When distributing Covered Code, include this CDDL
  ~ Header Notice in each file and include the License file
  ~ at http://forgerock.org/license/CDDLv1.0.html
  ~ If applicable, add the following below the CDDL Header,
  ~ with the fields enclosed by brackets [] replaced by
  ~ your own identifying information:
  ~ "Portions Copyrighted [year] [name of copyright owner]"
  -->
<project xmlns="http://maven.apache.org/POM/4.0.0" xmlns:xsi="http://www.w3.org/2001/XMLSchema-instance" xsi:schemaLocation="http://maven.apache.org/POM/4.0.0 http://maven.apache.org/xsd/maven-4.0.0.xsd">
    <modelVersion>4.0.0</modelVersion>
    <parent>
        <groupId>org.forgerock.openidm</groupId>
        <artifactId>openidm-project</artifactId>
        <version>2.2.0-SNAPSHOT</version>
    </parent>
    <artifactId>openidm-workflow-activiti</artifactId>
    <name>OpenIDM Activiti BPMN 2.0 Integration</name>
    <packaging>bundle</packaging>

    <properties>
        <spring.version>3.1.0.RELEASE</spring.version>
        <drools.version>5.1.1</drools.version>
    </properties>
    <repositories>
        <repository>
            <id>activiti-repository</id>
            <name>Activiti Maven Repository</name>
            <url>https://maven.alfresco.com/nexus/content/groups/public</url>
            <snapshots>
                <enabled>true</enabled>
            </snapshots>
        </repository>
        <repository>
            <id>jboss-public-repository-group</id>
            <name>JBoss Public Maven Repository Group</name>
            <url>https://repository.jboss.org/nexus/content/groups/public-jboss/</url>
        </repository>
    </repositories>
    <dependencies>
        <!-- mvn versions:display-dependency-updates -->
        <dependency>
            <groupId>org.forgerock.openidm</groupId>
            <artifactId>openidm-enhanced-config</artifactId>
            <version>${openidm.version}</version>
        </dependency>
        <dependency>
            <groupId>org.forgerock.commons</groupId>
            <artifactId>script-common</artifactId>
        </dependency>
        <dependency>
            <groupId>org.forgerock.commons</groupId>
            <artifactId>script-groovy</artifactId>
        </dependency>

        <dependency>
            <groupId>org.apache.felix</groupId>
            <artifactId>org.apache.felix.scr.annotations</artifactId>
            <scope>provided</scope>
        </dependency>
        <dependency>
            <groupId>org.slf4j</groupId>
            <artifactId>jul-to-slf4j</artifactId>
            <version>${slf4j.version}</version>
        </dependency>

        <!-- As of Activiti 5.12, it still depends on version 2.4 of commons-lang. Since a newer version (2.6) exists and we use it in other optional modules that get plugged in, force it to include and package the newer version instead -->
        <dependency>
            <groupId>commons-lang</groupId>
            <artifactId>commons-lang</artifactId>
            <version>2.6</version>
        </dependency>

        <dependency>
            <groupId>org.activiti</groupId>
            <artifactId>activiti-engine</artifactId>
            <version>5.12</version>
            <exclusions>
                <exclusion>
                    <artifactId>activation</artifactId>
                    <groupId>javax.activation</groupId>
                </exclusion>
                <exclusion>
                    <artifactId>livetribe-jsr223</artifactId>
                    <groupId>org.livetribe</groupId>
                </exclusion>
            </exclusions>
        </dependency>
        <dependency>
            <groupId>org.activiti</groupId>
            <artifactId>activiti-osgi</artifactId>
            <version>5.12</version>
        </dependency>
        <dependency>
<<<<<<< HEAD
                <groupId>org.osgi</groupId>
                <artifactId>org.osgi.enterprise</artifactId>
                <version>4.2.0</version>
=======
            <groupId>org.osgi</groupId>
            <artifactId>org.osgi.enterprise</artifactId>
            <version>4.2.0</version>
>>>>>>> 9eb2ac65
        </dependency>

        <!-- This enhances the felix system bundle with the full javax.transaction 1.1 classes to remedy the split package issue that would occur otherwise. Must be installed before the use of the package, e.g. the transaction manager -->
        <dependency>
	    <groupId>org.glassfish</groupId>
	    <artifactId>javax.transaction</artifactId>
	    <version>3.1.1</version>
<<<<<<< HEAD
        </dependency>

=======
        </dependency>

>>>>>>> 9eb2ac65
        <!-- This registers a transaction service -->
        <dependency>
            <groupId>org.apache.servicemix.transaction</groupId>
            <artifactId>org.apache.servicemix.transaction</artifactId>
            <version>1.2.0</version>
            <exclusions>
                <exclusion>
                    <artifactId>spring-context</artifactId>
                    <groupId>org.springframework</groupId>
                </exclusion>
                <exclusion>
                    <artifactId>geronimo-jta_1.1_spec</artifactId>
                    <groupId>org.apache.geronimo.specs</groupId>
                </exclusion>
                <exclusion>
                    <artifactId>geronimo-j2ee-connector_1.5_spec</artifactId>
                    <groupId>org.apache.geronimo.specs</groupId>
                </exclusion>
                <exclusion>
                    <artifactId>commons-logging</artifactId>
                    <groupId>commons-logging</groupId>
                </exclusion>
                <exclusion>
                    <artifactId>aopalliance</artifactId>
                    <groupId>aopalliance</groupId>
                </exclusion>
            </exclusions>
        </dependency>

        <!-- Spring -->
        <dependency>
            <groupId>org.springframework</groupId>
            <artifactId>spring-beans</artifactId>
            <version>${spring.version}</version>
        </dependency>
        <dependency>
            <groupId>org.springframework</groupId>
            <artifactId>spring-core</artifactId>
            <version>${spring.version}</version>
            <exclusions>
                <exclusion>
                    <artifactId>commons-logging</artifactId>
                    <groupId>commons-logging</groupId>
                </exclusion>
            </exclusions>
        </dependency>
        <dependency>
            <groupId>com.h2database</groupId>
            <artifactId>h2</artifactId>
            <version>1.3.171</version>
        </dependency>
        
        <!-- REST Dependencies-->
        <dependency>
            <groupId>org.restlet.osgi</groupId>
            <artifactId>org.restlet.ext.httpclient</artifactId>
        </dependency>
        <dependency>
            <groupId>org.apache.httpcomponents</groupId>
            <artifactId>httpclient-osgi</artifactId>
        </dependency>
        <dependency>
            <groupId>org.apache.httpcomponents</groupId>
            <artifactId>httpcore-osgi</artifactId>
        </dependency>
        <dependency>
            <groupId>org.restlet.osgi</groupId>
            <artifactId>org.restlet.ext.jackson</artifactId>
            <optional>true</optional>
        </dependency>

        <!-- Test Dependencies -->
        <dependency>
            <groupId>org.easytesting</groupId>
            <artifactId>fest-assert</artifactId>
            <scope>test</scope>
        </dependency>
        <dependency>
            <groupId>org.testng</groupId>
            <artifactId>testng</artifactId>
            <scope>test</scope>
        </dependency>
    </dependencies>
    <build>
        <plugins>
            <plugin>
                <groupId>org.apache.felix</groupId>
                <artifactId>maven-scr-plugin</artifactId>
                <executions>
                    <execution>
                        <id>generate-scr-scrdescriptor</id>
                        <goals>
                            <goal>scr</goal>
                        </goals>
                    </execution>
                </executions>
            </plugin>
            <plugin>
                <groupId>org.apache.felix</groupId>
                <artifactId>maven-bundle-plugin</artifactId>
                <extensions>true</extensions>
            </plugin>
        </plugins>
    </build>
    <profiles>
        <profile>
            <id>remotejar</id>
            <activation>
                <activeByDefault>true</activeByDefault>
            </activation>
            <dependencies>
                <dependency>
                    <groupId>org.codehaus.jackson</groupId>
                    <artifactId>jackson-core-asl</artifactId>
                </dependency>
                <dependency>
                    <groupId>org.codehaus.jackson</groupId>
                    <artifactId>jackson-mapper-asl</artifactId>
                </dependency>
                <dependency>
                    <groupId>org.restlet.osgi</groupId>
                    <artifactId>org.restlet.ext.servlet</artifactId>
                    <version>2.1.2</version>
                </dependency>
                <dependency>
                    <groupId>org.forgerock.commons</groupId>
                    <artifactId>json-fluent</artifactId>
                </dependency>
                <dependency>
                    <groupId>org.restlet.osgi</groupId>
                    <artifactId>org.restlet.ext.httpclient</artifactId>
                </dependency>
            </dependencies>
            <build>
                <plugins>
                    <plugin>
                        <artifactId>maven-assembly-plugin</artifactId>
                        <configuration>
                            <descriptors>
                                <descriptor>src/assemble/assemblyCfg.xml</descriptor>
                            </descriptors>
                        </configuration>
                        <executions>
                            <execution>
                                <id>make-jar-with-dependencies</id>
                                <phase>package</phase>
                                <goals>
                                    <goal>single</goal>
                                </goals>
                            </execution>
                        </executions>
                    </plugin>
                </plugins>
            </build>
        </profile>
    </profiles>
</project>
<|MERGE_RESOLUTION|>--- conflicted
+++ resolved
@@ -1,289 +1,296 @@
-<?xml version="1.0" encoding="UTF-8"?>
-<!--
-  ~ DO NOT ALTER OR REMOVE COPYRIGHT NOTICES OR THIS HEADER.
-  ~
-  ~ Copyright (c) 2011-2013 ForgeRock AS. All Rights Reserved
-  ~
-  ~ The contents of this file are subject to the terms
-  ~ of the Common Development and Distribution License
-  ~ (the License). You may not use this file except in
-  ~ compliance with the License.
-  ~
-  ~ You can obtain a copy of the License at
-  ~ http://forgerock.org/license/CDDLv1.0.html
-  ~ See the License for the specific language governing
-  ~ permission and limitations under the License.
-  ~
-  ~ When distributing Covered Code, include this CDDL
-  ~ Header Notice in each file and include the License file
-  ~ at http://forgerock.org/license/CDDLv1.0.html
-  ~ If applicable, add the following below the CDDL Header,
-  ~ with the fields enclosed by brackets [] replaced by
-  ~ your own identifying information:
-  ~ "Portions Copyrighted [year] [name of copyright owner]"
-  -->
-<project xmlns="http://maven.apache.org/POM/4.0.0" xmlns:xsi="http://www.w3.org/2001/XMLSchema-instance" xsi:schemaLocation="http://maven.apache.org/POM/4.0.0 http://maven.apache.org/xsd/maven-4.0.0.xsd">
-    <modelVersion>4.0.0</modelVersion>
-    <parent>
-        <groupId>org.forgerock.openidm</groupId>
-        <artifactId>openidm-project</artifactId>
-        <version>2.2.0-SNAPSHOT</version>
-    </parent>
-    <artifactId>openidm-workflow-activiti</artifactId>
-    <name>OpenIDM Activiti BPMN 2.0 Integration</name>
-    <packaging>bundle</packaging>
-
-    <properties>
-        <spring.version>3.1.0.RELEASE</spring.version>
-        <drools.version>5.1.1</drools.version>
-    </properties>
-    <repositories>
-        <repository>
-            <id>activiti-repository</id>
-            <name>Activiti Maven Repository</name>
-            <url>https://maven.alfresco.com/nexus/content/groups/public</url>
-            <snapshots>
-                <enabled>true</enabled>
-            </snapshots>
-        </repository>
-        <repository>
-            <id>jboss-public-repository-group</id>
-            <name>JBoss Public Maven Repository Group</name>
-            <url>https://repository.jboss.org/nexus/content/groups/public-jboss/</url>
-        </repository>
-    </repositories>
-    <dependencies>
-        <!-- mvn versions:display-dependency-updates -->
-        <dependency>
-            <groupId>org.forgerock.openidm</groupId>
-            <artifactId>openidm-enhanced-config</artifactId>
-            <version>${openidm.version}</version>
-        </dependency>
-        <dependency>
-            <groupId>org.forgerock.commons</groupId>
-            <artifactId>script-common</artifactId>
-        </dependency>
-        <dependency>
-            <groupId>org.forgerock.commons</groupId>
-            <artifactId>script-groovy</artifactId>
-        </dependency>
-
-        <dependency>
-            <groupId>org.apache.felix</groupId>
-            <artifactId>org.apache.felix.scr.annotations</artifactId>
-            <scope>provided</scope>
-        </dependency>
-        <dependency>
-            <groupId>org.slf4j</groupId>
-            <artifactId>jul-to-slf4j</artifactId>
-            <version>${slf4j.version}</version>
-        </dependency>
-
-        <!-- As of Activiti 5.12, it still depends on version 2.4 of commons-lang. Since a newer version (2.6) exists and we use it in other optional modules that get plugged in, force it to include and package the newer version instead -->
-        <dependency>
-            <groupId>commons-lang</groupId>
-            <artifactId>commons-lang</artifactId>
-            <version>2.6</version>
-        </dependency>
-
-        <dependency>
-            <groupId>org.activiti</groupId>
-            <artifactId>activiti-engine</artifactId>
-            <version>5.12</version>
-            <exclusions>
-                <exclusion>
-                    <artifactId>activation</artifactId>
-                    <groupId>javax.activation</groupId>
-                </exclusion>
-                <exclusion>
-                    <artifactId>livetribe-jsr223</artifactId>
-                    <groupId>org.livetribe</groupId>
-                </exclusion>
-            </exclusions>
-        </dependency>
-        <dependency>
-            <groupId>org.activiti</groupId>
-            <artifactId>activiti-osgi</artifactId>
-            <version>5.12</version>
-        </dependency>
-        <dependency>
-<<<<<<< HEAD
-                <groupId>org.osgi</groupId>
-                <artifactId>org.osgi.enterprise</artifactId>
-                <version>4.2.0</version>
-=======
-            <groupId>org.osgi</groupId>
-            <artifactId>org.osgi.enterprise</artifactId>
-            <version>4.2.0</version>
->>>>>>> 9eb2ac65
-        </dependency>
-
-        <!-- This enhances the felix system bundle with the full javax.transaction 1.1 classes to remedy the split package issue that would occur otherwise. Must be installed before the use of the package, e.g. the transaction manager -->
-        <dependency>
-	    <groupId>org.glassfish</groupId>
-	    <artifactId>javax.transaction</artifactId>
-	    <version>3.1.1</version>
-<<<<<<< HEAD
-        </dependency>
-
-=======
-        </dependency>
-
->>>>>>> 9eb2ac65
-        <!-- This registers a transaction service -->
-        <dependency>
-            <groupId>org.apache.servicemix.transaction</groupId>
-            <artifactId>org.apache.servicemix.transaction</artifactId>
-            <version>1.2.0</version>
-            <exclusions>
-                <exclusion>
-                    <artifactId>spring-context</artifactId>
-                    <groupId>org.springframework</groupId>
-                </exclusion>
-                <exclusion>
-                    <artifactId>geronimo-jta_1.1_spec</artifactId>
-                    <groupId>org.apache.geronimo.specs</groupId>
-                </exclusion>
-                <exclusion>
-                    <artifactId>geronimo-j2ee-connector_1.5_spec</artifactId>
-                    <groupId>org.apache.geronimo.specs</groupId>
-                </exclusion>
-                <exclusion>
-                    <artifactId>commons-logging</artifactId>
-                    <groupId>commons-logging</groupId>
-                </exclusion>
-                <exclusion>
-                    <artifactId>aopalliance</artifactId>
-                    <groupId>aopalliance</groupId>
-                </exclusion>
-            </exclusions>
-        </dependency>
-
-        <!-- Spring -->
-        <dependency>
-            <groupId>org.springframework</groupId>
-            <artifactId>spring-beans</artifactId>
-            <version>${spring.version}</version>
-        </dependency>
-        <dependency>
-            <groupId>org.springframework</groupId>
-            <artifactId>spring-core</artifactId>
-            <version>${spring.version}</version>
-            <exclusions>
-                <exclusion>
-                    <artifactId>commons-logging</artifactId>
-                    <groupId>commons-logging</groupId>
-                </exclusion>
-            </exclusions>
-        </dependency>
-        <dependency>
-            <groupId>com.h2database</groupId>
-            <artifactId>h2</artifactId>
-            <version>1.3.171</version>
-        </dependency>
-        
-        <!-- REST Dependencies-->
-        <dependency>
-            <groupId>org.restlet.osgi</groupId>
-            <artifactId>org.restlet.ext.httpclient</artifactId>
-        </dependency>
-        <dependency>
-            <groupId>org.apache.httpcomponents</groupId>
-            <artifactId>httpclient-osgi</artifactId>
-        </dependency>
-        <dependency>
-            <groupId>org.apache.httpcomponents</groupId>
-            <artifactId>httpcore-osgi</artifactId>
-        </dependency>
-        <dependency>
-            <groupId>org.restlet.osgi</groupId>
-            <artifactId>org.restlet.ext.jackson</artifactId>
-            <optional>true</optional>
-        </dependency>
-
-        <!-- Test Dependencies -->
-        <dependency>
-            <groupId>org.easytesting</groupId>
-            <artifactId>fest-assert</artifactId>
-            <scope>test</scope>
-        </dependency>
-        <dependency>
-            <groupId>org.testng</groupId>
-            <artifactId>testng</artifactId>
-            <scope>test</scope>
-        </dependency>
-    </dependencies>
-    <build>
-        <plugins>
-            <plugin>
-                <groupId>org.apache.felix</groupId>
-                <artifactId>maven-scr-plugin</artifactId>
-                <executions>
-                    <execution>
-                        <id>generate-scr-scrdescriptor</id>
-                        <goals>
-                            <goal>scr</goal>
-                        </goals>
-                    </execution>
-                </executions>
-            </plugin>
-            <plugin>
-                <groupId>org.apache.felix</groupId>
-                <artifactId>maven-bundle-plugin</artifactId>
-                <extensions>true</extensions>
-            </plugin>
-        </plugins>
-    </build>
-    <profiles>
-        <profile>
-            <id>remotejar</id>
-            <activation>
-                <activeByDefault>true</activeByDefault>
-            </activation>
-            <dependencies>
-                <dependency>
-                    <groupId>org.codehaus.jackson</groupId>
-                    <artifactId>jackson-core-asl</artifactId>
-                </dependency>
-                <dependency>
-                    <groupId>org.codehaus.jackson</groupId>
-                    <artifactId>jackson-mapper-asl</artifactId>
-                </dependency>
-                <dependency>
-                    <groupId>org.restlet.osgi</groupId>
-                    <artifactId>org.restlet.ext.servlet</artifactId>
-                    <version>2.1.2</version>
-                </dependency>
-                <dependency>
-                    <groupId>org.forgerock.commons</groupId>
-                    <artifactId>json-fluent</artifactId>
-                </dependency>
-                <dependency>
-                    <groupId>org.restlet.osgi</groupId>
-                    <artifactId>org.restlet.ext.httpclient</artifactId>
-                </dependency>
-            </dependencies>
-            <build>
-                <plugins>
-                    <plugin>
-                        <artifactId>maven-assembly-plugin</artifactId>
-                        <configuration>
-                            <descriptors>
-                                <descriptor>src/assemble/assemblyCfg.xml</descriptor>
-                            </descriptors>
-                        </configuration>
-                        <executions>
-                            <execution>
-                                <id>make-jar-with-dependencies</id>
-                                <phase>package</phase>
-                                <goals>
-                                    <goal>single</goal>
-                                </goals>
-                            </execution>
-                        </executions>
-                    </plugin>
-                </plugins>
-            </build>
-        </profile>
-    </profiles>
-</project>
+<?xml version="1.0" encoding="UTF-8"?>
+<!--
+  ~ DO NOT ALTER OR REMOVE COPYRIGHT NOTICES OR THIS HEADER.
+  ~
+  ~ Copyright (c) 2011-2013 ForgeRock AS. All Rights Reserved
+  ~
+  ~ The contents of this file are subject to the terms
+  ~ of the Common Development and Distribution License
+  ~ (the License). You may not use this file except in
+  ~ compliance with the License.
+  ~
+  ~ You can obtain a copy of the License at
+  ~ http://forgerock.org/license/CDDLv1.0.html
+  ~ See the License for the specific language governing
+  ~ permission and limitations under the License.
+  ~
+  ~ When distributing Covered Code, include this CDDL
+  ~ Header Notice in each file and include the License file
+  ~ at http://forgerock.org/license/CDDLv1.0.html
+  ~ If applicable, add the following below the CDDL Header,
+  ~ with the fields enclosed by brackets [] replaced by
+  ~ your own identifying information:
+  ~ "Portions Copyrighted [year] [name of copyright owner]"
+  -->
+<project xmlns="http://maven.apache.org/POM/4.0.0" xmlns:xsi="http://www.w3.org/2001/XMLSchema-instance" xsi:schemaLocation="http://maven.apache.org/POM/4.0.0 http://maven.apache.org/xsd/maven-4.0.0.xsd">
+    <modelVersion>4.0.0</modelVersion>
+    <parent>
+        <groupId>org.forgerock.openidm</groupId>
+        <artifactId>openidm-project</artifactId>
+        <version>2.2.0-SNAPSHOT</version>
+    </parent>
+    <artifactId>openidm-workflow-activiti</artifactId>
+    <name>OpenIDM Activiti BPMN 2.0 Integration</name>
+    <packaging>bundle</packaging>
+
+    <properties>
+        <spring.version>3.1.0.RELEASE</spring.version>
+        <drools.version>5.1.1</drools.version>
+    </properties>
+    <repositories>
+        <repository>
+            <id>activiti-repository</id>
+            <name>Activiti Maven Repository</name>
+            <url>https://maven.alfresco.com/nexus/content/groups/public</url>
+            <snapshots>
+                <enabled>true</enabled>
+            </snapshots>
+        </repository>
+        <repository>
+            <id>jboss-public-repository-group</id>
+            <name>JBoss Public Maven Repository Group</name>
+            <url>https://repository.jboss.org/nexus/content/groups/public-jboss/</url>
+        </repository>
+    </repositories>
+    <dependencies>
+        <!-- mvn versions:display-dependency-updates -->
+        <dependency>
+            <groupId>org.forgerock.openidm</groupId>
+            <artifactId>openidm-enhanced-config</artifactId>
+            <version>${openidm.version}</version>
+        </dependency>
+        <dependency>
+            <groupId>org.forgerock.commons</groupId>
+            <artifactId>script-common</artifactId>
+        </dependency>
+        <dependency>
+            <groupId>org.forgerock.commons</groupId>
+            <artifactId>script-groovy</artifactId>
+        </dependency>
+
+
+        <dependency>
+            <groupId>org.slf4j</groupId>
+            <artifactId>jul-to-slf4j</artifactId>
+            <version>${slf4j.version}</version>
+        </dependency>
+        <dependency>
+            <groupId>org.activiti</groupId>
+            <artifactId>activiti-engine</artifactId>
+            <version>5.12</version>
+            <exclusions>
+                <exclusion>
+                    <artifactId>activation</artifactId>
+                    <groupId>javax.activation</groupId>
+                </exclusion>
+                <exclusion>
+                    <artifactId>livetribe-jsr223</artifactId>
+                    <groupId>org.livetribe</groupId>
+                </exclusion>
+            </exclusions>
+        </dependency>
+        <dependency>
+            <groupId>org.activiti</groupId>
+            <artifactId>activiti-osgi</artifactId>
+            <version>5.12</version>
+        </dependency>
+
+
+        <!-- This enhances the felix system bundle with the full javax.transaction 1.1 classes to remedy the split package issue that would occur otherwise. Must be installed before the use of the package, e.g. the transaction manager -->
+        <dependency>
+	    <groupId>org.glassfish</groupId>
+	    <artifactId>javax.transaction</artifactId>
+	    <version>3.1.1</version>
+        </dependency>
+
+        <!-- This registers a transaction service -->
+        <dependency>
+            <groupId>org.apache.servicemix.transaction</groupId>
+            <artifactId>org.apache.servicemix.transaction</artifactId>
+            <version>1.2.0</version>
+            <exclusions>
+                <exclusion>
+                    <artifactId>spring-context</artifactId>
+                    <groupId>org.springframework</groupId>
+                </exclusion>
+                <exclusion>
+                    <artifactId>geronimo-jta_1.1_spec</artifactId>
+                    <groupId>org.apache.geronimo.specs</groupId>
+                </exclusion>
+                <exclusion>
+                    <artifactId>geronimo-j2ee-connector_1.5_spec</artifactId>
+                    <groupId>org.apache.geronimo.specs</groupId>
+                </exclusion>
+                <exclusion>
+                    <artifactId>commons-logging</artifactId>
+                    <groupId>commons-logging</groupId>
+                </exclusion>
+                <exclusion>
+                    <artifactId>aopalliance</artifactId>
+                    <groupId>aopalliance</groupId>
+                </exclusion>
+            </exclusions>
+        </dependency>
+
+        <!-- Spring -->
+        <dependency>
+            <groupId>org.springframework</groupId>
+            <artifactId>spring-beans</artifactId>
+            <version>${spring.version}</version>
+        </dependency>
+        <dependency>
+            <groupId>org.springframework</groupId>
+            <artifactId>spring-core</artifactId>
+            <version>${spring.version}</version>
+            <exclusions>
+                <exclusion>
+                    <artifactId>commons-logging</artifactId>
+                    <groupId>commons-logging</groupId>
+                </exclusion>
+            </exclusions>
+        </dependency>
+        <dependency>
+            <groupId>com.h2database</groupId>
+            <artifactId>h2</artifactId>
+            <version>1.3.171</version>
+        </dependency>
+
+        <!-- REST Dependencies-->
+        <dependency>
+            <groupId>org.restlet.osgi</groupId>
+            <artifactId>org.restlet.ext.httpclient</artifactId>
+        </dependency>
+        <dependency>
+            <groupId>org.apache.httpcomponents</groupId>
+            <artifactId>httpclient-osgi</artifactId>
+        </dependency>
+        <dependency>
+            <groupId>org.apache.httpcomponents</groupId>
+            <artifactId>httpcore-osgi</artifactId>
+        </dependency>
+        <dependency>
+            <groupId>org.restlet.osgi</groupId>
+            <artifactId>org.restlet.ext.jackson</artifactId>
+            <optional>true</optional>
+        </dependency>
+
+        <!-- Provided OSGi Dependencies -->
+        <dependency>
+            <groupId>org.osgi</groupId>
+            <artifactId>org.osgi.core</artifactId>
+            <scope>provided</scope>
+        </dependency>
+        <!-- TODO Remove org.apache.felix.framework when Compendium 4.3 is used -->
+        <dependency>
+            <groupId>org.apache.felix</groupId>
+            <artifactId>org.apache.felix.framework</artifactId>
+            <scope>provided</scope>
+        </dependency>
+        <dependency>
+            <groupId>org.osgi</groupId>
+            <artifactId>org.osgi.compendium</artifactId>
+            <scope>provided</scope>
+        </dependency>
+        <dependency>
+            <groupId>org.osgi</groupId>
+            <artifactId>org.osgi.enterprise</artifactId>
+        </dependency>
+
+        <!-- Provided Dependencies -->
+        <dependency>
+            <groupId>org.apache.felix</groupId>
+            <artifactId>org.apache.felix.scr.annotations</artifactId>
+            <scope>provided</scope>
+        </dependency>
+
+        <!-- Test Dependencies -->
+        <dependency>
+            <groupId>org.testng</groupId>
+            <artifactId>testng</artifactId>
+            <scope>test</scope>
+        </dependency>
+        <dependency>
+            <groupId>org.easytesting</groupId>
+            <artifactId>fest-assert-core</artifactId>
+            <scope>test</scope>
+        </dependency>
+        <dependency>
+            <groupId>org.mockito</groupId>
+            <artifactId>mockito-all</artifactId>
+            <scope>test</scope>
+        </dependency>
+    </dependencies>
+    <build>
+        <plugins>
+            <plugin>
+                <groupId>org.apache.felix</groupId>
+                <artifactId>maven-scr-plugin</artifactId>
+                <executions>
+                    <execution>
+                        <id>generate-scr-scrdescriptor</id>
+                        <goals>
+                            <goal>scr</goal>
+                        </goals>
+                    </execution>
+                </executions>
+            </plugin>
+            <plugin>
+                <groupId>org.apache.felix</groupId>
+                <artifactId>maven-bundle-plugin</artifactId>
+                <extensions>true</extensions>
+            </plugin>
+        </plugins>
+    </build>
+    <profiles>
+        <profile>
+            <id>remotejar</id>
+            <activation>
+                <activeByDefault>true</activeByDefault>
+            </activation>
+            <dependencies>
+                <dependency>
+                    <groupId>org.codehaus.jackson</groupId>
+                    <artifactId>jackson-core-asl</artifactId>
+                </dependency>
+                <dependency>
+                    <groupId>org.codehaus.jackson</groupId>
+                    <artifactId>jackson-mapper-asl</artifactId>
+                </dependency>
+                <dependency>
+                    <groupId>org.restlet.osgi</groupId>
+                    <artifactId>org.restlet.ext.servlet</artifactId>
+                    <version>2.1.2</version>
+                </dependency>
+                <dependency>
+                    <groupId>org.forgerock.commons</groupId>
+                    <artifactId>json-fluent</artifactId>
+                </dependency>
+                <dependency>
+                    <groupId>org.restlet.osgi</groupId>
+                    <artifactId>org.restlet.ext.httpclient</artifactId>
+                </dependency>
+            </dependencies>
+            <build>
+                <plugins>
+                    <plugin>
+                        <artifactId>maven-assembly-plugin</artifactId>
+                        <configuration>
+                            <descriptors>
+                                <descriptor>src/assemble/assemblyCfg.xml</descriptor>
+                            </descriptors>
+                        </configuration>
+                        <executions>
+                            <execution>
+                                <id>make-jar-with-dependencies</id>
+                                <phase>package</phase>
+                                <goals>
+                                    <goal>single</goal>
+                                </goals>
+                            </execution>
+                        </executions>
+                    </plugin>
+                </plugins>
+            </build>
+        </profile>
+    </profiles>
+</project>