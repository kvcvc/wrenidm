/**
* DO NOT ALTER OR REMOVE COPYRIGHT NOTICES OR THIS HEADER.
*
* Copyright (c) 2013 ForgeRock AS. All Rights Reserved
*
* The contents of this file are subject to the terms
* of the Common Development and Distribution License
* (the License). You may not use this file except in
* compliance with the License.
*
* You can obtain a copy of the License at
* http://forgerock.org/license/CDDLv1.0.html
* See the License for the specific language governing
* permission and limitations under the License.
*
* When distributing Covered Code, include this CDDL
* Header Notice in each file and include the License file
* at http://forgerock.org/license/CDDLv1.0.html
* If applicable, add the following below the CDDL Header,
* with the fields enclosed by brackets [] replaced by
* your own identifying information:
* "Portions Copyrighted [year] [name of copyright owner]"
*/
package org.forgerock.openidm.info.impl;

import java.util.ArrayList;
import java.util.Arrays;
import java.util.HashMap;
import java.util.List;
import java.util.Map;
import java.util.concurrent.Executors;
import java.util.concurrent.ScheduledExecutorService;
import java.util.concurrent.TimeUnit;

import org.apache.felix.scr.annotations.Activate;
import org.apache.felix.scr.annotations.Component;
import org.apache.felix.scr.annotations.ConfigurationPolicy;
import org.apache.felix.scr.annotations.Deactivate;
import org.apache.felix.scr.annotations.Properties;
import org.apache.felix.scr.annotations.Property;
import org.apache.felix.scr.annotations.Service;
import org.forgerock.json.fluent.JsonValue;
import org.forgerock.openidm.cluster.ClusterEvent;
import org.forgerock.openidm.cluster.ClusterEventListener;
import org.forgerock.openidm.cluster.ClusterManagementService;
import org.forgerock.openidm.core.IdentityServer;
import org.forgerock.openidm.core.ServerConstants;
import org.forgerock.openidm.info.HealthInfo;
import org.forgerock.openidm.osgi.ServiceTrackerListener;
import org.forgerock.openidm.osgi.ServiceTrackerNotifier;
import org.osgi.framework.Bundle;
import org.osgi.framework.BundleContext;
import org.osgi.framework.BundleEvent;
import org.osgi.framework.BundleListener;
import org.osgi.framework.Constants;
import org.osgi.framework.FrameworkEvent;
import org.osgi.framework.FrameworkListener;
import org.osgi.framework.FrameworkUtil;
import org.osgi.framework.InvalidSyntaxException;
import org.osgi.framework.ServiceEvent;
import org.osgi.framework.ServiceListener;
import org.osgi.framework.ServiceReference;
import org.osgi.service.component.ComponentContext;
import org.osgi.util.tracker.ServiceTracker;
import org.slf4j.Logger;
import org.slf4j.LoggerFactory;

/**
 * A health service determining system state
 *
 * @author aegloff
 */
@Component(name = HealthService.PID, policy = ConfigurationPolicy.IGNORE,
        description = "OpenIDM Health Service", immediate = true)
@Service
@Properties({
        @Property(name = Constants.SERVICE_VENDOR, value = ServerConstants.SERVER_VENDOR_NAME),
        @Property(name = Constants.SERVICE_DESCRIPTION, value = "OpenIDM Health Service")})
public class HealthService implements HealthInfo, ClusterEventListener, ServiceTrackerListener {

    public static final String PID = "org.forgerock.openidm.health";
    private static final Logger logger = LoggerFactory.getLogger(HealthService.class);
    
    private static final String LISTENER_ID = "healthService";

    /**
     * Application states
     */
    public enum AppState {STARTING, ACTIVE_READY, ACTIVE_NOT_READY, STOPPING}

    private ComponentContext context;
    FrameworkListener frameworkListener;
    ServiceListener svcListener;
    BundleListener bundleListener;
    
    static ServiceTracker tracker;

    ScheduledExecutorService scheduledExecutor = Executors.newSingleThreadScheduledExecutor();

    ClusterManagementService cluster;
    
    // Whether we consider the underlying framework as started
    private volatile boolean frameworkStarted = false;
    // Flag to help in processing state during start-up. 
    // For clients to query application state, use the state detail instead
    private volatile boolean appStarting = true; 
    // Whether the cluster management thread is up in the "running" state
    private volatile boolean clusterUp = false;
    // Whether the cluster management service is enabled
    private volatile boolean clusterEnabled = true;

    private volatile StateDetail stateDetail = 
            new StateDetail(AppState.STARTING, "OpenIDM starting");

    /**
     *  Bundles and bundle fragments required to be started or resolved
     *  respectively for the system to consider itself READY
     */
    private List<String> requiredBundles = new ArrayList<String>();
    
    private String[] defaultRequiredBundles = new String[] {
        "org.forgerock.openicf.framework.connector-framework",
        "org.forgerock.openicf.framework.connector-framework-internal",
        "org.forgerock.openicf.framework.connector-framework-osgi",
        "org.forgerock.openidm.audit",
        "org.forgerock.openidm.core",
        "org.forgerock.openidm.enhanced-config",
        "org.forgerock.openidm.external-email",
        "org.forgerock.openidm.external-rest",
        "org.forgerock.openidm.filter",
        "org.forgerock.openidm.httpcontext",
        "org.forgerock.openidm.infoservice",
        "org.forgerock.openidm.policy",
        "org.forgerock.openidm.provisioner",
        "org.forgerock.openidm.provisioner-openicf",
        "org.forgerock.openidm.repo",
        "org.forgerock.openidm.restlet",
        "org.forgerock.openidm.smartevent",
        "org.forgerock.openidm.system",
        "org.forgerock.openidm.ui",
        "org.forgerock.openidm.util",
        "org.forgerock.commons.org.forgerock.json.resource",
        "org.forgerock.commons.org.forgerock.json.resource.restlet",
        "org.forgerock.commons.org.forgerock.restlet",
        "org.forgerock.commons.org.forgerock.util",
        "org.forgerock.openidm.security-jetty",
        "org.forgerock.openidm.jetty-fragment",
        "org.forgerock.openidm.quartz-fragment",
        "org.ops4j.pax.web.pax-web-extender-whiteboard",
        "org.forgerock.openidm.scheduler",
        "org.ops4j.pax.web.pax-web-jetty-bundle",
        "org.forgerock.openidm.repo-jdbc",
        "org.forgerock.openidm.repo-orientdb",
        "org.forgerock.openidm.config",
        "org.forgerock.openidm.crypto",
        "org.forgerock.openidm.cluster"
        // For now, default to not check for the workflow engine
        //"org.activiti.engine",
        //"org.activiti.osgi",
        //"org.forgerock.openidm.workflow-activiti",
        //"UserApplicationAcceptance.bar"
    };
    
    /**
     * Maximum time after framework start for required services to register
     * to consider the system startup as successful
     */
    private long serviceStartMax = 10000;
    /**
     *  Services required to be registered
     *  for the system to consider itself READY
     */
    private List<String> requiredServices = new ArrayList<String>();
    private String[] defaultRequiredServices = new String[] {
            "org.forgerock.openidm.config",
            "org.forgerock.openidm.provisioner",
            "org.forgerock.openidm.provisioner.openicf.connectorinfoprovider",
            "org.forgerock.openidm.external.rest",
            "org.forgerock.openidm.audit",
            "org.forgerock.openidm.policy",
            "org.forgerock.openidm.managed",
            "org.forgerock.openidm.script",
            "org.forgerock.openidm.crypto",
            "org.forgerock.openidm.recon",
//TODO: add once committed "org.forgerock.openidm.info",
            "org.forgerock.openidm.router",
            "org.forgerock.openidm.scheduler",
            "org.forgerock.openidm.scope",
            "org.forgerock.openidm.taskscanner",
            "org.forgerock.openidm.cluster"
            //"org.forgerock.openidm.bootrepo.orientdb",
            //"org.forgerock.openidm.bootrepo.jdbc",
            //"org.forgerock.openidm.workflow.activiti.engine",
            //"org.forgerock.openidm.workflow"
    };

    @Activate
    protected void activate(final ComponentContext context) {
        this.context = context;        
        requiredBundles = new ArrayList<String>();
        requiredBundles.addAll(Arrays.asList(defaultRequiredBundles));
        requiredServices = new ArrayList<String>();
        requiredServices.addAll(Arrays.asList(defaultRequiredServices));
        applyPropertyConfig();
        
        // Set up tracker
        BundleContext ctx = FrameworkUtil.getBundle(HealthService.class).getBundleContext();
        tracker = initServiceTracker(ctx);

        // Handle framework changes
        frameworkListener = new FrameworkListener() {
            @Override
            public void frameworkEvent(FrameworkEvent event) {
                logger.debug("Handle framework event {} {}", event.getType(), event.toString());
                
                if (event.getType() == FrameworkEvent.STARTED) {
                    logger.debug("OSGi framework started event.");
                    frameworkStarted = true;
                }
                // Start checking status once framework reported started
                if (frameworkStarted) {
                    switch (event.getType()) {
                        case FrameworkEvent.PACKAGES_REFRESHED: // fall through
                        case FrameworkEvent.STARTLEVEL_CHANGED: // fall through
                        case FrameworkEvent.WARNING: // fall trough
                        case FrameworkEvent.INFO:
                            // For now do not re-check state for these
                            break;
                        default: 
                            checkState();
                    }
                }
                if (event.getType() == FrameworkEvent.STARTED) {
                    // IF it's not yet ready, give it up to max service startup time before reporting failure
                    if (!stateDetail.state.equals(AppState.ACTIVE_READY)) {
                        scheduleCheckStartup();
                    }
                }
            }
        };
        
        // Handle service changes
        svcListener = new ServiceListener() {
            @Override
            public void serviceChanged(ServiceEvent event) {
                logger.debug("Handle service event {} {}", event.getType(), event.toString());
                if (frameworkStarted) {
                    switch (event.getType()) {
                        case ServiceEvent.REGISTERED:    // fall through
                        case ServiceEvent.UNREGISTERING: // fall through
                        case ServiceEvent.MODIFIED:
                            checkState();
                            break;
                    }
                }
            }
        };
        
        // Handle bundle changes
        bundleListener = new BundleListener() {
            @Override
            public void bundleChanged(BundleEvent event) {
                logger.debug("Handle bundle event {} {}", event.getType(), event.toString());
                if (frameworkStarted) {
                    switch (event.getType()) {
                    case BundleEvent.STARTED: // fall through
                    case BundleEvent.STOPPED: // fall through
                    case BundleEvent.UNRESOLVED:
                        checkState();
                        break;
                    case BundleEvent.RESOLVED:
                        if (isFragment(event.getBundle())) {
                            checkState();
                        }
                        break;
                    }
                }
            }
        };

        context.getBundleContext().addServiceListener(svcListener);
        context.getBundleContext().addBundleListener(bundleListener);
        context.getBundleContext().addFrameworkListener(frameworkListener);
        
        logger.info("OpenIDM Health Service component is activated.");
    }
    
    /**
     * Apply configuration overrides from properties if present
     */
    private void applyPropertyConfig() {
        // Override default requirements
        String reqBundlesProp = IdentityServer.getInstance().getProperty("openidm.healthservice.reqbundles");
        if (reqBundlesProp != null) {
            requiredBundles = parseProp(reqBundlesProp);
        }
        String reqServicesProp = IdentityServer.getInstance().getProperty("openidm.healthservice.reqservices");
        if (reqServicesProp != null) {
            requiredServices = parseProp(reqServicesProp);
        }
        // Optionally add to requirements
        String additionalReqBundlesProp = IdentityServer.getInstance().getProperty("openidm.healthservice.additionalreqbundles");
        if (additionalReqBundlesProp != null) {
            requiredBundles.addAll(parseProp(additionalReqBundlesProp));
        }
        String additionalReqServicesProp = IdentityServer.getInstance().getProperty("openidm.healthservice.additionalreqservices");
        if (additionalReqServicesProp != null) {
            requiredServices.addAll(parseProp(additionalReqServicesProp));
        }

        String serviceStartMaxProp = IdentityServer.getInstance().getProperty("openidm.healthservice.servicestartmax");
        if (serviceStartMaxProp != null) {
            serviceStartMax = Long.parseLong(serviceStartMaxProp);
        }
    }
    
    /**
     * After the timeout period passes past framework start event,
     * check that the required services are present.
     * If not, report startup error
     */
    private void scheduleCheckStartup() {
        Runnable command = new Runnable() {
            @Override
            public void run() {
                appStarting = false; // From now on, report not ready rather than starting if something fails
                checkState();
                if (!stateDetail.state.equals(AppState.ACTIVE_READY)) {
                    logger.error("OpenIDM failure during startup, {}: {}", stateDetail.state, stateDetail.shortDesc);
                } else {
                    logger.debug("Startup check found ready state");
                }
            }
        };
        if (scheduledExecutor.isShutdown()) {
            scheduledExecutor = Executors.newSingleThreadScheduledExecutor();
        }
        scheduledExecutor.schedule(command, serviceStartMax, TimeUnit.MILLISECONDS);
    }

    /* (non-Javadoc)
     * @see org.forgerock.openidm.info.HealthInfo#getHealthInfo()
     */
    @Override
    public JsonValue getHealthInfo() {
        return stateDetail.toJsonValue();
    }

    /**
     * Initialize the service tracker and open it.
     * 
     * @param context the BundleContext
     * @return the ServiceTracker
     */
    private ServiceTracker initServiceTracker(BundleContext context) {
        ServiceTracker tracker = new ServiceTrackerNotifier(context, ClusterManagementService.class.getName(), null, this);
        tracker.open();
        return tracker;
    }

    @Override
    public void addedService(ServiceReference reference, Object service) {
        ClusterManagementService clusterService = (ClusterManagementService) service;
        if (clusterService != null) {
            clusterService.register(LISTENER_ID, this);
<<<<<<< HEAD
=======
            clusterEnabled = clusterService.isEnabled();
>>>>>>> 9f52bdf5
            cluster = clusterService;
        }
    }
    
    @Override
    public void removedService(ServiceReference reference, Object service) {
        if (cluster != null) {
            cluster.unregister(LISTENER_ID);
            cluster = null;
        }
    }

    @Override
    public void modifiedService(ServiceReference reference, Object service) {
        ClusterManagementService clusterService = (ClusterManagementService) service;
        if (cluster != null) {
            cluster.unregister(LISTENER_ID);
            cluster = null;
        }
        if (clusterService != null) {
            clusterService.register(LISTENER_ID, this);
            cluster = clusterService;
        }
    }

    /**
     * Check and update the application state
     */
    private void checkState() {
        // Check if the required bundles are started or bundle fragments resolved
        Bundle[] bundles = context.getBundleContext().getBundles();
        List<String> bundleFailures = new ArrayList<String>();
        List<String> fragmentFailures = new ArrayList<String>();
        for (Bundle bundle : bundles) {
            if (requiredBundles.contains(bundle.getSymbolicName())) {
                if (isFragment(bundle)) {
                    if (bundle.getState() != Bundle.RESOLVED) {
                        fragmentFailures.add(bundle.getSymbolicName());
                    }
                } else {
                    if (bundle.getState() != Bundle.ACTIVE) {
                        bundleFailures.add(bundle.getSymbolicName());
                    }
                }
            }
        }
        
        // Check if the required services are present
        ServiceReference[] refs = null;
        try {
            refs = context.getBundleContext().getAllServiceReferences(null, null);
        } catch (InvalidSyntaxException e) {
            // Since we are not passing a filter this should not happen
            logger.debug("Unexpected failure in getting service references", e);
        }
        Map<String, ServiceReference> pidToRef = new HashMap<String, ServiceReference>();
        for (ServiceReference ref : refs) {
            String pid = (String) ref.getProperty(Constants.SERVICE_PID);
            if (pid != null) {
                pidToRef.put(pid, ref);
            }
        }
        List<String> missingServices = new ArrayList<String>();
        for (String req : requiredServices) {
            if (!pidToRef.containsKey(req)) {
                missingServices.add(req);
            }
        }
        
        // Ensure state is up to date
        AppState updatedAppState = null;
        String updatedShortDesc = null;
        if (bundleFailures.size() > 0 || fragmentFailures.size() > 0) {
            updatedAppState = AppState.ACTIVE_NOT_READY;
            updatedShortDesc = "Not all modules started " + bundleFailures + " " + fragmentFailures;
        } else if (missingServices.size() > 0) {
            updatedAppState = AppState.ACTIVE_NOT_READY;
            updatedShortDesc = "Required services not all started " + missingServices;
<<<<<<< HEAD
        } else if (!clusterUp) {
=======
        } else if (clusterEnabled && !clusterUp) {
>>>>>>> 9f52bdf5
            if (cluster != null && !cluster.isStarted()) {
                cluster.startClusterManagement();
            }
            updatedAppState = AppState.ACTIVE_NOT_READY;
            updatedShortDesc = "This node can not yet join the cluster";
        } else {
            updatedAppState = AppState.ACTIVE_READY;
            updatedShortDesc = "OpenIDM ready";
        }
        setState(updatedAppState, updatedShortDesc);
    }
    
    /**
     * Process detected state, if it's different than the current state
     * process the state change and report appropriately
     * 
     * @param state new app state
     * @param shortDesc new short description of state
     */
    private void setState(AppState state, String shortDesc) {
        synchronized(this) {
            if (!stateDetail.isSameState(state, shortDesc)) {
                // Whilst we're still not past start-up timeout or successful start, keep it at starting rather than error
                if (appStarting) {
                    if (state == AppState.ACTIVE_READY) {
                        appStarting = false; // From now on, report not ready rather than starting if something fails
                    } else {
                        return;
                    }
                }

                StateDetail updatedState = new StateDetail(state, shortDesc);
                
                // If we're changing from ready to another state, report
                if (stateDetail.isState(AppState.ACTIVE_READY) && !updatedState.isState(AppState.ACTIVE_READY)) {
                    if (updatedState.state == AppState.ACTIVE_NOT_READY) {
                        // Whilst we do not have a mechanism to detect regular system shut down and distinguish, we log as info
                        logger.info("System changed to a not ready state {}: {}", updatedState.getState(), updatedState.getShortDesc());
                    } else {
                        logger.info("System changed state {}: {}", updatedState.getState(), updatedState.getShortDesc());
                    }
                }
                
                // IF we're changing to a ready state, report ready
                if (!stateDetail.isState(AppState.ACTIVE_READY) && updatedState.isState(AppState.ACTIVE_READY)) {
                    logger.info("OpenIDM ready");
                    // Show ready on the system console
                    System.out.println("OpenIDM ready");
                }
                
                stateDetail = updatedState;
            }
        }
    }
    
    /**
     * @param bundle the bundle / bundle fragment to check
     * @return true if a bundle is a bundle fragment, false if it's a full bundle
     */
    private boolean isFragment(Bundle bundle) {
        return (bundle.getHeaders().get(Constants.FRAGMENT_HOST) != null);
    }

    /**
     * Translate Bundle state int
     * @param bundleState bundle state int
     * @return String version of the state
     */
    private String stateToString(int bundleState){
        switch (bundleState){
            case Bundle.ACTIVE:
                return "ACTIVE";
            case Bundle.INSTALLED:
                return "INSTALLED";
            case Bundle.RESOLVED:
                return "RESOLVED";
            case Bundle.STARTING:
                return "STARTING";
            case Bundle.STOPPING:
                return "STOPPING";
            case Bundle.UNINSTALLED:
                return "UNINSTALLED ";
        }
        return "UNKNDWN";
    }
    
    /**
     * Parse the comma delimited property into a list
     * @param prop comma delimited values
     * @return properties split by comma
     */
    private List<String> parseProp(String prop) {
        String[] items = new String[0];
        if (prop != null) {
            items = prop.split(",\\s*");
        }
        return Arrays.asList(items);
    }

    @Deactivate
    protected void deactivate(ComponentContext context) {
        if (scheduledExecutor != null) {
            scheduledExecutor.shutdown();
        }
        if (frameworkListener != null) {
            context.getBundleContext().removeFrameworkListener(frameworkListener);
        }
        if (svcListener != null) {
            context.getBundleContext().removeServiceListener(svcListener);
        }
        if (bundleListener != null) {
            context.getBundleContext().removeBundleListener(bundleListener);
        }
        
        // Close the tracker
        tracker.close();
        
        // For now we have to rely on this bundle stopping as an indicator
        // that the system may be shutting down
        // Ideally replace with enhanced detection on regular shutdown initiated
        frameworkStarted = false; 
        setState(AppState.STOPPING, "OpenIDM stopping");
        logger.info("OpenIDM Health Service component is deactivated.");
    }

    /**
     * Detailed State 
     * @author aegloff
     */
    private static class StateDetail {
        JsonValue jsonState;
        public StateDetail(AppState state, String shortDesc) {
            this.state = state;
            this.shortDesc = shortDesc;
            jsonState = new JsonValue(new HashMap<String, Object>());
            jsonState.put("state", state.name());
            jsonState.put("shortDesc", shortDesc);
        }
        private AppState state = AppState.STARTING;
        private String shortDesc;
        protected AppState getState() {
            return state;
        }
        protected String getShortDesc() {
            return shortDesc;
        }
        protected boolean isState(AppState compareState) {
            return state == compareState;
        }
        protected boolean isSameState(AppState compareState, String compareShortDesc) {
            return state == compareState && 
                    ((shortDesc == null && compareShortDesc == null) || shortDesc.equals(compareShortDesc));
        }
        protected JsonValue toJsonValue() {
            return jsonState;
        } 
    }

    @Override
    public boolean handleEvent(ClusterEvent event) {
        switch (event.getType()) {
        case INSTANCE_FAILED:
            clusterUp = false;
            checkState();
            break;
        case INSTANCE_RUNNING:
            clusterUp = true;
            checkState();
            break;
        }
        return true;
    }
}
<|MERGE_RESOLUTION|>--- conflicted
+++ resolved
@@ -363,10 +363,7 @@
         ClusterManagementService clusterService = (ClusterManagementService) service;
         if (clusterService != null) {
             clusterService.register(LISTENER_ID, this);
-<<<<<<< HEAD
-=======
             clusterEnabled = clusterService.isEnabled();
->>>>>>> 9f52bdf5
             cluster = clusterService;
         }
     }
@@ -445,11 +442,7 @@
         } else if (missingServices.size() > 0) {
             updatedAppState = AppState.ACTIVE_NOT_READY;
             updatedShortDesc = "Required services not all started " + missingServices;
-<<<<<<< HEAD
-        } else if (!clusterUp) {
-=======
         } else if (clusterEnabled && !clusterUp) {
->>>>>>> 9f52bdf5
             if (cluster != null && !cluster.isStarted()) {
                 cluster.startClusterManagement();
             }
