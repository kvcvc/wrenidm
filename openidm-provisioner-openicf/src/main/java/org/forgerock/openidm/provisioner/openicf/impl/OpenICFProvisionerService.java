/*
 * DO NOT ALTER OR REMOVE COPYRIGHT NOTICES OR THIS HEADER.
 *
 * Copyright (c) 2011-2014 ForgeRock AS. All Rights Reserved
 *
 * The contents of this file are subject to the terms
 * of the Common Development and Distribution License
 * (the License). You may not use this file except in
 * compliance with the License.
 *
 * You can obtain a copy of the License at
 * http://forgerock.org/license/CDDLv1.0.html
 * See the License for the specific language governing
 * permission and limitations under the License.
 *
 * When distributing Covered Code, include this CDDL
 * Header Notice in each file and include the License file
 * at http://forgerock.org/license/CDDLv1.0.html
 * If applicable, add the following below the CDDL Header,
 * with the fields enclosed by brackets [] replaced by
 * your own identifying information:
 * "Portions Copyrighted [year] [name of copyright owner]"
 */
package org.forgerock.openidm.provisioner.openicf.impl;

import static org.identityconnectors.framework.common.objects.filter.FilterBuilder.and;
import static org.identityconnectors.framework.common.objects.filter.FilterBuilder.contains;
import static org.identityconnectors.framework.common.objects.filter.FilterBuilder.containsAllValues;
import static org.identityconnectors.framework.common.objects.filter.FilterBuilder.endsWith;
import static org.identityconnectors.framework.common.objects.filter.FilterBuilder.equalTo;
import static org.identityconnectors.framework.common.objects.filter.FilterBuilder.greaterThan;
import static org.identityconnectors.framework.common.objects.filter.FilterBuilder.greaterThanOrEqualTo;
import static org.identityconnectors.framework.common.objects.filter.FilterBuilder.lessThan;
import static org.identityconnectors.framework.common.objects.filter.FilterBuilder.lessThanOrEqualTo;
import static org.identityconnectors.framework.common.objects.filter.FilterBuilder.not;
import static org.identityconnectors.framework.common.objects.filter.FilterBuilder.or;
import static org.identityconnectors.framework.common.objects.filter.FilterBuilder.startsWith;

import java.io.IOException;
import java.io.Serializable;
import java.lang.reflect.Array;
import java.text.MessageFormat;
import java.util.ArrayList;
import java.util.Collection;
import java.util.Collections;
import java.util.HashMap;
import java.util.Iterator;
import java.util.LinkedHashMap;
import java.util.List;
import java.util.Map;
import java.util.Set;
import java.util.concurrent.ConcurrentHashMap;
import java.util.concurrent.ConcurrentMap;
import java.util.concurrent.atomic.AtomicReference;

import org.apache.commons.lang3.StringUtils;
import org.apache.felix.scr.annotations.Activate;
import org.apache.felix.scr.annotations.Component;
import org.apache.felix.scr.annotations.ConfigurationPolicy;
import org.apache.felix.scr.annotations.Deactivate;
import org.apache.felix.scr.annotations.Properties;
import org.apache.felix.scr.annotations.Property;
import org.apache.felix.scr.annotations.Reference;
import org.apache.felix.scr.annotations.ReferencePolicy;
import org.apache.felix.scr.annotations.Service;
import org.forgerock.json.crypto.JsonCryptoException;
import org.forgerock.json.fluent.JsonPointer;
import org.forgerock.json.fluent.JsonValue;
import org.forgerock.json.fluent.JsonValueException;
import org.forgerock.json.resource.ActionRequest;
import org.forgerock.json.resource.BadRequestException;
import org.forgerock.json.resource.CollectionResourceProvider;
import org.forgerock.json.resource.ConflictException;
import org.forgerock.json.resource.ConnectionFactory;
import org.forgerock.json.resource.CreateRequest;
import org.forgerock.json.resource.DeleteRequest;
import org.forgerock.json.resource.ForbiddenException;
import org.forgerock.json.resource.InternalServerErrorException;
import org.forgerock.json.resource.NotFoundException;
import org.forgerock.json.resource.NotSupportedException;
import org.forgerock.json.resource.PatchRequest;
import org.forgerock.json.resource.QueryFilter;
import org.forgerock.json.resource.QueryFilterVisitor;
import org.forgerock.json.resource.QueryRequest;
import org.forgerock.json.resource.QueryResult;
import org.forgerock.json.resource.QueryResultHandler;
import org.forgerock.json.resource.ReadRequest;
import org.forgerock.json.resource.Request;
import org.forgerock.json.resource.RequestHandler;
import org.forgerock.json.resource.RequestType;
import org.forgerock.json.resource.Requests;
import org.forgerock.json.resource.Resource;
import org.forgerock.json.resource.ResourceException;
import org.forgerock.json.resource.Resources;
import org.forgerock.json.resource.ResultHandler;
import org.forgerock.json.resource.ServerContext;
import org.forgerock.json.resource.ServiceUnavailableException;
import org.forgerock.json.resource.SingletonResourceProvider;
import org.forgerock.json.resource.UpdateRequest;
import org.forgerock.openidm.audit.util.ActivityLogger;
import org.forgerock.openidm.audit.util.NullActivityLogger;
import org.forgerock.openidm.audit.util.RouterActivityLogger;
import org.forgerock.openidm.audit.util.Status;
import org.forgerock.openidm.config.enhanced.JSONEnhancedConfig;
import org.forgerock.openidm.core.ServerConstants;
import org.forgerock.openidm.crypto.CryptoService;
import org.forgerock.openidm.provisioner.ProvisionerService;
import org.forgerock.openidm.provisioner.SystemIdentifier;
import org.forgerock.openidm.provisioner.impl.SystemObjectSetService;
import org.forgerock.openidm.provisioner.openicf.OperationHelper;
import org.forgerock.openidm.provisioner.openicf.ConnectorInfoProvider;
import org.forgerock.openidm.provisioner.openicf.ConnectorReference;
import org.forgerock.openidm.provisioner.openicf.commons.ConnectorUtil;
import org.forgerock.openidm.provisioner.openicf.commons.ObjectClassInfoHelper;
import org.forgerock.openidm.provisioner.openicf.commons.OperationOptionInfoHelper;
import org.forgerock.openidm.provisioner.openicf.internal.ConnectorFacadeCallback;
import org.forgerock.openidm.provisioner.openicf.internal.SystemAction;
import org.forgerock.openidm.provisioner.openicf.syncfailure.SyncFailureHandler;
import org.forgerock.openidm.provisioner.openicf.syncfailure.SyncFailureHandlerFactory;
import org.forgerock.openidm.router.RouteBuilder;
import org.forgerock.openidm.router.RouteEntry;
import org.forgerock.openidm.router.RouteService;
import org.forgerock.openidm.router.RouterRegistry;
import org.forgerock.openidm.smartevent.EventEntry;
import org.forgerock.openidm.util.ContextUtil;
import org.forgerock.openidm.util.ResourceUtil;
import org.identityconnectors.common.security.GuardedString;
import org.identityconnectors.framework.api.APIConfiguration;
import org.identityconnectors.framework.api.ConnectorFacade;
import org.identityconnectors.framework.api.ConnectorFacadeFactory;
import org.identityconnectors.framework.api.ConnectorInfo;
import org.identityconnectors.framework.api.operations.APIOperation;
import org.identityconnectors.framework.api.operations.AuthenticationApiOp;
import org.identityconnectors.framework.api.operations.CreateApiOp;
import org.identityconnectors.framework.api.operations.DeleteApiOp;
import org.identityconnectors.framework.api.operations.GetApiOp;
import org.identityconnectors.framework.api.operations.ScriptOnConnectorApiOp;
import org.identityconnectors.framework.api.operations.ScriptOnResourceApiOp;
import org.identityconnectors.framework.api.operations.SearchApiOp;
import org.identityconnectors.framework.api.operations.SyncApiOp;
import org.identityconnectors.framework.api.operations.TestApiOp;
import org.identityconnectors.framework.api.operations.UpdateApiOp;
import org.identityconnectors.framework.common.FrameworkUtil;
import org.identityconnectors.framework.common.exceptions.AlreadyExistsException;
import org.identityconnectors.framework.common.exceptions.ConfigurationException;
import org.identityconnectors.framework.common.exceptions.ConnectionBrokenException;
import org.identityconnectors.framework.common.exceptions.ConnectionFailedException;
import org.identityconnectors.framework.common.exceptions.ConnectorException;
import org.identityconnectors.framework.common.exceptions.ConnectorIOException;
import org.identityconnectors.framework.common.exceptions.ConnectorSecurityException;
import org.identityconnectors.framework.common.exceptions.InvalidCredentialException;
import org.identityconnectors.framework.common.exceptions.InvalidPasswordException;
import org.identityconnectors.framework.common.exceptions.OperationTimeoutException;
import org.identityconnectors.framework.common.exceptions.PasswordExpiredException;
import org.identityconnectors.framework.common.exceptions.PermissionDeniedException;
import org.identityconnectors.framework.common.exceptions.UnknownUidException;
import org.identityconnectors.framework.common.objects.Attribute;
import org.identityconnectors.framework.common.objects.AttributeUtil;
import org.identityconnectors.framework.common.objects.ConnectorObject;
import org.identityconnectors.framework.common.objects.Name;
import org.identityconnectors.framework.common.objects.OperationOptions;
import org.identityconnectors.framework.common.objects.OperationOptionsBuilder;
import org.identityconnectors.framework.common.objects.ResultsHandler;
import org.identityconnectors.framework.common.objects.ScriptContextBuilder;
import org.identityconnectors.framework.common.objects.SearchResult;
import org.identityconnectors.framework.common.objects.SortKey;
import org.identityconnectors.framework.common.objects.SyncDelta;
import org.identityconnectors.framework.common.objects.SyncResultsHandler;
import org.identityconnectors.framework.common.objects.SyncToken;
import org.identityconnectors.framework.common.objects.Uid;
import org.identityconnectors.framework.common.objects.filter.Filter;
import org.identityconnectors.framework.common.serializer.SerializerUtil;
import org.identityconnectors.framework.impl.api.remote.RemoteWrappedException;
import org.osgi.framework.Constants;
import org.osgi.service.component.ComponentContext;
import org.osgi.service.component.ComponentException;
import org.slf4j.Logger;
import org.slf4j.LoggerFactory;

/**
 * The OpenICFProvisionerService is the implementation of
 * {@link CollectionResourceProvider} interface with <a
 * href="http://openicf.forgerock.org">OpenICF</a>.
 * <p/>
 *
 * @author Laszlo Hordos
 * @author brmiller
 */
@Component(name = OpenICFProvisionerService.PID,
        policy = ConfigurationPolicy.REQUIRE,
        description = "OpenIDM OpenICF Provisioner Service",
        immediate = true)
@Service(value = {ProvisionerService.class})
@Properties({
    @Property(name = Constants.SERVICE_VENDOR, value = ServerConstants.SERVER_VENDOR_NAME),
    @Property(name = Constants.SERVICE_DESCRIPTION, value = "OpenIDM OpenICF Provisioner Service")
})
public class OpenICFProvisionerService implements ProvisionerService, SingletonResourceProvider {

    // Public Constants
    public static final String PID = "org.forgerock.openidm.provisioner.openicf";

    private static final Logger logger = LoggerFactory.getLogger(OpenICFProvisionerService.class);

    // Monitoring event name prefix
    private static final String EVENT_PREFIX = "openidm/internal/system/";

    private static final int UNAUTHORIZED_ERROR_CODE = 401;

    private SimpleSystemIdentifier systemIdentifier = null;
    private OperationHelperBuilder operationHelperBuilder = null;
    private ConnectorFacadeCallback connectorFacadeCallback = null;
    private boolean serviceAvailable = false;
    private JsonValue jsonConfiguration = null;
    private ConnectorReference connectorReference = null;
    private SyncFailureHandler syncFailureHandler = null;

    /** use null-object activity logger until/unless ConnectionFactory binder updates it */
    private ActivityLogger activityLogger = NullActivityLogger.INSTANCE;

    /**
     * Cache the SystemActions from local and {@code provisioner.json} jsonConfiguration.
     */
    private final ConcurrentMap<String, SystemAction> localSystemActionCache =
            new ConcurrentHashMap<String, SystemAction>();

    private final ConcurrentMap<String, RequestHandler> objectClassHandlers =
            new ConcurrentHashMap<String, RequestHandler>();

    /* Internal routing objects to register and remove the routes. */
    private RouteEntry routeEntry;

    /**
     * Holder of non ObjectClass operations:
     *
     * <pre>
     * ValidateApiOp
     * TestApiOp
     * ScriptOnConnectorApiOp
     * ScriptOnResourceApiOp
     * SchemaApiOp
     * </pre>
     */
    private Map<Class<? extends APIOperation>, OperationOptionInfoHelper> systemOperations = null;

    /** The Connection Factory */
    @Reference(policy = ReferencePolicy.STATIC, target="(service.pid=org.forgerock.openidm.internal)")
    protected ConnectionFactory connectionFactory;

    private void bindConnectionFactory(final ConnectionFactory connectionFactory) {
        this.connectionFactory = connectionFactory;
        // update activityLogger to use the "real" activity logger on the router
        this.activityLogger = new RouterActivityLogger(connectionFactory);
    }

    private void unbindConnectionFactory(final RouteService service) {
        this.connectionFactory = null;
        // ConnectionFactory has gone away, use null activity logger
        this.activityLogger = NullActivityLogger.INSTANCE;
    }

    @Reference(target = "("+ServerConstants.ROUTER_PREFIX + "=/*)")
    RouteService routeService;
    ServerContext routerContext = null;

    private void bindRouteService(final RouteService service) throws ResourceException {
        routeService = service;
        routerContext = service.createServerContext();
    }

    private void unbindRouteService(final RouteService service) {
        routeService = null;
        routerContext = null;
    }

    /**
     * ConnectorInfoProvider service.
     */
    @Reference(policy = ReferencePolicy.DYNAMIC)
    protected ConnectorInfoProvider connectorInfoProvider = null;

    /**
     * RouterRegistryService service.
     */
    @Reference(policy = ReferencePolicy.STATIC)
    protected RouterRegistry routerRegistry;

    /**
     * Cryptographic service.
     */
    @Reference(policy = ReferencePolicy.DYNAMIC)
    protected CryptoService cryptoService = null;

    /**
     * SyncFailureHandlerFactory service.
     */
    @Reference
    protected SyncFailureHandlerFactory syncFailureHandlerFactory = null;

    /**
     * Reference to the ThreadSafe {@code ConnectorFacade} instance.
     */
    private final AtomicReference<ConnectorFacade> connectorFacade =
            new AtomicReference<ConnectorFacade>();

    @Activate
    public void activate(ComponentContext context) {
        try {
            jsonConfiguration = JSONEnhancedConfig.newInstance().getConfigurationAsJson(context);
            systemIdentifier = new SimpleSystemIdentifier(jsonConfiguration);
            
            if (!jsonConfiguration.get("enabled").defaultTo(true).asBoolean()) {
                logger.info("OpenICF Provisioner Service {} is disabled, \"enabled\" set to false in configuration", systemIdentifier.getName());
                return;
            }
            
            loadLocalSystemActions(jsonConfiguration);

            connectorReference = ConnectorUtil.getConnectorReference(jsonConfiguration);

            syncFailureHandler = syncFailureHandlerFactory.create(jsonConfiguration.get("syncFailureHandler"));

            init(jsonConfiguration);

            connectorFacadeCallback = new ConnectorFacadeCallback() {
                @Override
                public void addingConnectorInfo(ConnectorInfo connectorInfo,
                        ConnectorFacadeFactory facadeFactory) {
                    try {
                        APIConfiguration config = connectorInfo.createDefaultAPIConfiguration();
                        ConnectorUtil.configureDefaultAPIConfiguration(jsonConfiguration, config);

                        final ConnectorFacade facade = facadeFactory.newInstance(config);

                        if (null == facade) {
                            logger.warn("OpenICF ConnectorFacade of {} is not available", connectorReference);
                        } else {
                            facade.validate();
                            if (connectorFacade.compareAndSet(null, facade)) {
                                if (null != routeEntry) {
                                    // This should not happen but keep it in case
                                    routeEntry.removeRoute();
                                }

                                if (facade.getSupportedOperations().contains(TestApiOp.class)) {
                                    try {
                                        facade.test();
                                        logger.debug("OpenICF connector test of {} succeeded!", systemIdentifier);
                                        serviceAvailable = true;
                                    } catch (Exception e) {
                                        logger.error("OpenICF connector test of {} failed!", systemIdentifier, e);
                                    }
                                } else {
                                    logger.debug("OpenICF connector of {} does not support test.", connectorReference);
                                    serviceAvailable = true;
                                }
                            }
                        }
                    } catch (Throwable t) {
                        logger.warn(t.getMessage());
                    } finally {
                        logger.info("OpenICF Provisioner Service component {} is activated{}",
                                systemIdentifier.getName(),
                                (null != connectorFacade.get()
                                    ? "."
                                    : " although the service is not available yet."));
                    }
                }

                @Override
                public void removedConnectorInfo(ConnectorInfo connectorInfo) {
                    connectorFacade.set(null);
                }
            };

            connectorInfoProvider.addConnectorFacadeCallback(connectorReference, connectorFacadeCallback);

            routeEntry = routerRegistry.addRoute(RouteBuilder.newBuilder()
                    .withTemplate("/system/" + systemIdentifier.getName())
                    .withSingletonResourceProvider(this)
                    .buildNext()
                    .withModeStartsWith()
                    .withTemplate("/system/" + systemIdentifier.getName() + ObjectClassRequestHandler.OBJECTCLASS_TEMPLATE)
                    .withRequestHandler(new ObjectClassRequestHandler())
                    .seal());

            logger.info("OpenICF Provisioner Service component {} is activated{}", systemIdentifier.getName(),
                    (null != connectorFacade.get()
                        ? "."
                        : " although the service is not available yet."));
        } catch (Exception e) {
            logger.error("OpenICF Provisioner Service configuration has errors", e);
            throw new ComponentException("OpenICF Provisioner Service configuration has errors", e);
        }
    }

    private void init(JsonValue configuration) {
        try {
            operationHelperBuilder = new OperationHelperBuilder(systemIdentifier.getName(), configuration,
                    connectorInfoProvider.findConnectorInfo(connectorReference).createDefaultAPIConfiguration());
        } catch (Exception e) {
            logger.error("OpenICF connector jsonConfiguration of {} has errors.", systemIdentifier, e);
            throw new ComponentException("OpenICF connector jsonConfiguration has errors and the service can not be initiated.", e);
        }

        try {
            // TODO Iterate over the supported type and register
            boolean allowModification = !configuration.get("readOnly").defaultTo(false).asBoolean();
            if (!allowModification) {
                logger.debug("OpenICF Provisioner Service {} is running in read-only mode", systemIdentifier.getName());
            }

            Map<String, Map<Class<? extends APIOperation>, OperationOptionInfoHelper>> objectOperations =
                    ConnectorUtil.getOperationOptionConfiguration(configuration);

            for (Map.Entry<String, ObjectClassInfoHelper> entry :
                    ConnectorUtil.getObjectTypes(configuration).entrySet()) {

                objectClassHandlers.put(entry.getKey(),
                        Resources.newCollection(
                                new ObjectClassResourceProvider(
                                        entry.getKey(),
                                        entry.getValue(),
                                        objectOperations.get(entry.getKey()),
                                        allowModification)));
            }

            // TODO Fix this Map
            // ValidateApiOp
            // TestApiOp
            // ScriptOnConnectorApiOp
            // ScriptOnResourceApiOp
            // SchemaApiOp
            systemOperations = Collections.emptyMap();
        } catch (Exception e) {
            logger.error("OpenICF connector jsonConfiguration of {} has errors.", systemIdentifier.getName(), e);
            throw new ComponentException(
                    "OpenICF connector jsonConfiguration has errors and the service can not be initiated.", e);
        }
        logger.debug("OpenICF connector jsonConfiguration has no errors.");
    }
    @Deactivate
    public void deactivate(ComponentContext context) {
        if (null != connectorFacadeCallback) {
            connectorInfoProvider.deleteConnectorFacadeCallback(connectorFacadeCallback);
            connectorFacadeCallback = null;
        }
        if (null != routeEntry) {
            routeEntry.removeRoute();
            routeEntry = null;
        }
        connectorFacade.set(null);
        logger.info("OpenICF Provisioner Service component {} is deactivated.", systemIdentifier.getName());
        systemIdentifier = null;
    }

    private void loadLocalSystemActions(JsonValue configuration) {
        // TODO delay initialization /config/system

        if (configuration.isDefined("systemActions")) {
            for (JsonValue actionValue : configuration.get("systemActions").expect(List.class)) {
                SystemAction action = new SystemAction(actionValue);
                localSystemActionCache.put(action.getName(), action);
            }
        }
    }

    ConnectorFacade getConnectorFacade() {
        return connectorFacade.get();
    }

    /**
     * Handle ConnectorExceptions from ConnectorFacade invocations.  Maps each ConnectorException subtype to the
     * appropriate {@link ResourceException} for passing to {@code handleError}.  Optionally logs to activity log.
     *
     * @param context the ServerContext from the original request
     * @param request the original request
     * @param exception the ConnectorException that was thrown by the facade
     * @param resourceId the resourceId being operated on
     * @param before the object value "before" the request
     * @param after the object value "after" the request
     * @param handler the ResultHandler on which to call handleError
     * @param connectorExceptionActivityLogger the ActivityLogger to use to log the exception
     */
    private void handleConnectorException(ServerContext context, Request request, ConnectorException exception,
            String resourceId, JsonValue before, JsonValue after, ResultHandler<?> handler,
            ActivityLogger connectorExceptionActivityLogger) {

        // default message
        String message = MessageFormat.format("Operation {0} failed with {1} on system object: {2}",
                request.getRequestType(), exception.getClass().getSimpleName(), resourceId);

        try {
<<<<<<< HEAD
            throw exception;
        } catch (AlreadyExistsException e) {
            message = MessageFormat.format("System object {0} already exists", request.getResourceName());
            handler.handleError(new ConflictException(message, exception));
        } catch (ConfigurationException e) {
            message = MessageFormat.format("Operation {0} failed with ConfigurationException on system object: {1}",
                    request.getRequestType().toString(), resourceId);
            handler.handleError(new InternalServerErrorException(message, exception));
        } catch (ConnectionBrokenException e) {
            message = MessageFormat.format("Operation {0} failed with ConnectionBrokenException on system object: {1}",
                    request.getRequestType().toString(), resourceId);
            handler.handleError(new ServiceUnavailableException(message, exception));
        } catch (ConnectionFailedException e) {
            message = MessageFormat.format("Connection failed during operation {0} on system object: {1}",
                    request.getRequestType().toString(), resourceId);
            handler.handleError(new ServiceUnavailableException(message, exception));
        } catch (ConnectorIOException e) {
            message = MessageFormat.format("Operation {0} failed with ConnectorIOException on system object: {1}",
                    request.getRequestType().toString(), resourceId);
            handler.handleError(new ServiceUnavailableException(message, exception));
        } catch (OperationTimeoutException e) {
            message = MessageFormat.format("Operation {0} Timeout on system object: {1}",
                    request.getRequestType().toString(), resourceId);
            handler.handleError(new ServiceUnavailableException(message, exception));
        } catch (PasswordExpiredException e) {
            message = MessageFormat.format("Operation {0} failed with PasswordExpiredException on system object: {1}",
                    request.getRequestType().toString(), resourceId);
            handler.handleError(new ForbiddenException(message, exception));
        } catch (InvalidPasswordException e) {
            message = MessageFormat.format("Invalid password has been provided to operation {0} for system object: {1}",
                    request.getRequestType().toString(), resourceId);
            handler.handleError(ResourceException.getException(UNAUTHORIZED_ERROR_CODE, message, exception));
        } catch (UnknownUidException e) {
            message = MessageFormat.format("Operation {0} could not find resource {1} on system object: {2}",
                    request.getRequestType().toString(), request.getResourceName(), resourceId);
            handler.handleError(
                    new NotFoundException(message, exception)
                            .setDetail(new JsonValue(new HashMap<String, Object>())));
        } catch (InvalidCredentialException e) {
            message = MessageFormat.format("Invalid credential has been provided to operation {0} for system object: {1}",
                    request.getRequestType().toString(), resourceId);
            handler.handleError(ResourceException.getException(UNAUTHORIZED_ERROR_CODE, message, exception));
        } catch (PermissionDeniedException e) {
            message = MessageFormat.format("Permission was denied on {0} operation for system object: {1}",
                    request.getRequestType().toString(), resourceId);
            handler.handleError(new ForbiddenException(message, exception));
        } catch (ConnectorSecurityException e) {
            message = MessageFormat.format("Operation {0} failed with ConnectorSecurityException on system object: {1}",
                    request.getRequestType().toString(), resourceId);
            handler.handleError(new InternalServerErrorException(message, exception));
        } catch (ConnectorException e) {
            message = MessageFormat.format("Operation {0} failed with ConnectorException on system object: {1}",
                    request.getRequestType().toString(), resourceId);
            handler.handleError(new InternalServerErrorException(message, exception));
        } finally {
            // log the ConnectorException
            logger.debug(message, exception);
            try {
                connectorExceptionActivityLogger.log(context, request.getRequestType(), message, resourceId,
                        before, after, Status.FAILURE);
            } catch (ResourceException e) {
                // this means the ActivityLogger couldn't log request; log to error log
                logger.warn("Failed to write activity log", e);
=======
            if (exception instanceof AlreadyExistsException) {
                logger.error("System object {} already exists", request.getResourceName(), exception);
                ActivityLog.log(connectionFactory, router, request.getRequestType(), "Operation " + request.getRequestType().toString() +
                        " failed with " + exception.getClass().getSimpleName(), id, before, after, Status.FAILURE);
                handler.handleError(new ConflictException(exception));
            } else if (exception instanceof ConfigurationException) {
                logger.error("Operation {} failed with ConfigurationException on system object: {}",
                        new Object[] { request.getRequestType().toString(), id }, exception);
                ActivityLog.log(connectionFactory, router, request.getRequestType(), "Operation " + request.getRequestType().toString() +
                        " failed with " + exception.getClass().getSimpleName(), id, before, after, Status.FAILURE);
                handler.handleError(new InternalServerErrorException(exception));
            } else if (exception instanceof ConnectionBrokenException) {
                logger.error("Operation {} failed with ConnectionBrokenException on system object: {}",
                        new Object[] { request.getRequestType().toString(), id }, exception);
                ActivityLog.log(connectionFactory, router, request.getRequestType(), "Operation " + request.getRequestType().toString() +
                        " failed with " + exception.getClass().getSimpleName(), id, before, after, Status.FAILURE);
                handler.handleError(new ServiceUnavailableException(exception));
            } else if (exception instanceof ConnectionFailedException) {
                logger.error("Connection failed during operation {} on system object: {}",
                        new Object[] { request.getRequestType().toString(), id}, exception);
                ActivityLog.log(connectionFactory, router, request.getRequestType(), "Operation " + request.getRequestType().toString() +
                        " failed with " + exception.getClass().getSimpleName(), id, before, after, Status.FAILURE);
                handler.handleError(new ServiceUnavailableException(exception));
            } else if (exception instanceof ConnectorIOException) {
                logger.error("Operation {} failed with ConnectorIOException on system object: {}",
                        new Object[] { request.getRequestType().toString(), id }, exception);
                ActivityLog.log(connectionFactory, router, request.getRequestType(), "Operation " + request.getRequestType().toString() +
                        " failed with " + exception.getClass().getSimpleName(), id, before, after, Status.FAILURE);
                handler.handleError(new ServiceUnavailableException(exception));
            } else if (exception instanceof OperationTimeoutException) {
                logger.error("Operation {} Timeout on system object: {}",
                        new Object[] { request.getRequestType().toString(), id }, exception);
                ActivityLog.log(connectionFactory, router, request.getRequestType(), "Operation " + request.getRequestType().toString() +
                        " failed with " + exception.getClass().getSimpleName(), id, before, after, Status.FAILURE);
                handler.handleError(new ServiceUnavailableException(exception));
            } else if (exception instanceof PasswordExpiredException) {
                logger.error("Operation {} failed with PasswordExpiredException on system object: {}",
                        new Object[] { request.getRequestType().toString(), id }, exception);
                ActivityLog.log(connectionFactory, router, request.getRequestType(), "Operation " + request.getRequestType().toString() +
                        " failed with " + exception.getClass().getSimpleName(), id, before, after, Status.FAILURE);
                handler.handleError(new ForbiddenException(exception));
            } else if (exception instanceof InvalidPasswordException) {
                logger.error("Invalid password has been provided to operation {} for system object: {}",
                        new Object[] { request.getRequestType().toString(), id }, exception);
                ActivityLog.log(connectionFactory, router, request.getRequestType(), "Operation " + request.getRequestType().toString() +
                        " failed with " + exception.getClass().getSimpleName(), id, before, after, Status.FAILURE);
                handler.handleError(ResourceException.getException(UNAUTHORIZED_ERROR_CODE, exception.getMessage(),
                        exception));
            } else if (exception instanceof UnknownUidException) {
                logger.error("Operation {} failed with UnknownUidException on system object: {}",
                        new Object[] { request.getRequestType().toString(), id }, exception);
                ActivityLog.log(connectionFactory, router, request.getRequestType(), "Operation " + request.getRequestType().toString() +
                        " failed with " + exception.getClass().getSimpleName(), id, before, after, Status.FAILURE);
                handler.handleError(new NotFoundException("Not found " + request.getResourceName(),
                        exception).setDetail(new JsonValue(new HashMap<String, Object>())));
            } else if (exception instanceof InvalidCredentialException) {
                logger.error("Invalid credential has been provided to operation {} for system object: {}",
                        new Object[] { request.getRequestType().toString(), id }, exception);
                ActivityLog.log(connectionFactory, router, request.getRequestType(), "Operation " + request.getRequestType().toString() +
                        " failed with " + exception.getClass().getSimpleName(), id, before, after, Status.FAILURE);
                handler.handleError(ResourceException.getException(UNAUTHORIZED_ERROR_CODE, exception.getMessage(),
                        exception));
            } else if (exception instanceof PermissionDeniedException) {
                logger.error("Permission was denied on {} operation for system object: {}",
                        new Object[]{ request.getRequestType().toString(), id  }, exception);
                ActivityLog.log(connectionFactory, router, request.getRequestType(), "Operation " + request.getRequestType().toString() +
                        " failed with " + exception.getClass().getSimpleName(), id, before, after, Status.FAILURE);
                handler.handleError(new ForbiddenException(exception));
            } else if (exception instanceof ConnectorSecurityException) {
                logger.error("Operation {} failed with ConnectorSecurityException on system object: {}",
                        new Object[] { request.getRequestType().toString(), id }, exception);
                ActivityLog.log(connectionFactory, router, request.getRequestType(), "Operation " + request.getRequestType().toString() +
                        " failed with " + exception.getClass().getSimpleName(), id, before, after, Status.FAILURE);
                handler.handleError(new InternalServerErrorException(exception));
            } else if (exception instanceof RemoteWrappedException) {
                // TODO do something smart here
            } else if (exception instanceof ConnectorException) {
                logger.error("Operation {} failed with ConnectorException on system object: {}",
                        new Object[] { request.getRequestType().toString(), id }, exception);
                ActivityLog.log(connectionFactory, router, request.getRequestType(), "Operation " + request.getRequestType().toString() +
                        " failed with " + exception.getClass().getSimpleName(), id, before, after, Status.FAILURE);
                handler.handleError(new InternalServerErrorException(exception));
            } else if (exception instanceof ResourceException) {
                // rethrow the the expected JsonResourceException
                ActivityLog.log(connectionFactory, router, request.getRequestType(), "Operation " + request.getRequestType().toString() +
                        " failed with " + exception.getClass().getSimpleName(), id, before, after, Status.FAILURE);
                handler.handleError((ResourceException) exception);
            } else if (exception instanceof JsonValueException) {
                logger.error("Operation {} failed with Exception on system object: {}",
                        new Object[] { request.getRequestType().toString(), id }, exception);
                ActivityLog.log(connectionFactory, router, request.getRequestType(), "Bad Request", null, before, after, Status.FAILURE);
                handler.handleError(new BadRequestException(exception));
            } else {
                logger.error("Operation {} failed with Exception on system object: {}",
                        new Object[] { request.getRequestType().toString(), id }, exception);
                ActivityLog.log(connectionFactory, router, request.getRequestType(), "Operation " + request.getRequestType().toString() +
                        " failed with " + exception.getClass().getSimpleName(), id, before, after, Status.FAILURE);
                handler.handleError(new InternalServerErrorException(exception));
>>>>>>> 62eeff99
            }
        }
    }

    /**
     * @return the smartevent Name for a given query
     */
/*
    org.forgerock.openidm.smartevent.Name getQueryEventName(String objectClass, JsonValue params,
            Map<String, Object> query, String queryId) {
        String prefix = EVENT_PREFIX + systemName + "/" + objectClass + "/query/";
        if (params == null) {
            return org.forgerock.openidm.smartevent.Name.get(prefix + "_default_query");
        } else if (query != null) {
            return org.forgerock.openidm.smartevent.Name.get(prefix + "_query_expression");
        } else {
            return org.forgerock.openidm.smartevent.Name.get(prefix + queryId);
        }
    }
*/
    private enum ConnectorAction {
        script, test
    }

    @Override
    public void readInstance(ServerContext context, ReadRequest request,
            ResultHandler<Resource> handler) {
        final ResourceException e = new NotSupportedException("Read operations are not supported");
        handler.handleError(e);
    }

    @Override
    public void actionInstance(final ServerContext context, final ActionRequest request,
            final ResultHandler<JsonValue> handler) {
        try {
            switch (request.getActionAsEnum(ConnectorAction.class)) {
                case script:
                    handleScriptAction(request, handler);
                    break;

                case test:
                    handleTestAction(request, handler);
                    break;

                default:
                    handler.handleError(new BadRequestException("Unsupported action: " + request.getAction()));
            }
        } catch (ResourceException e) {
            handler.handleError(e);
        } catch (ConnectorException e) {
            handleConnectorException(context, request, e, request.getResourceName(), null, null, handler, activityLogger);
        } catch (JsonValueException e) {
            handler.handleError(new BadRequestException(e));
        } catch (Exception e) {
            handler.handleError(new InternalServerErrorException(e));
        }
    }

    @Override
    public void patchInstance(ServerContext context, PatchRequest request,
            ResultHandler<Resource> handler) {
        final ResourceException e = new NotSupportedException("Patch operations are not supported");
        handler.handleError(e);
    }

    @Override
    public void updateInstance(ServerContext context, UpdateRequest request,
            ResultHandler<Resource> handler) {
        final ResourceException e =
                new NotSupportedException("Update operations are not supported");
        handler.handleError(e);
    }

    private void handleScriptAction(final ActionRequest request, final ResultHandler<JsonValue> handler) throws ResourceException {

        // TODO NPE check
        if (StringUtils.isBlank(request.getAdditionalParameters().get(SystemAction.SCRIPT_ID))) {
            handler.handleError(new BadRequestException("Missing required parameter: " + SystemAction.SCRIPT_ID));
            return;
        }
        SystemAction action = localSystemActionCache.get(request.getAdditionalParameters().get(SystemAction.SCRIPT_ID));

        String systemType = connectorReference.getConnectorKey().getConnectorName();
        List<ScriptContextBuilder> scriptContextBuilderList = action.getScriptContextBuilders(systemType);
        if (null != scriptContextBuilderList) {
            // OperationHelper helper = operationHelperBuilder
            // .build(id.getObjectType(),
            // params, cryptoService);

            JsonValue result = new JsonValue(new HashMap<String, Object>());

            boolean onConnector = !"resource".equalsIgnoreCase(
                    request.getAdditionalParameters().get(SystemAction.SCRIPT_EXECUTE_MODE));

            final ConnectorFacade facade = getConnectorFacade0(handler,
                    onConnector ? ScriptOnConnectorApiOp.class : ScriptOnResourceApiOp.class);
            if (null == facade) {
                // getConnectorFacade0 already handles error when returning null
                return;
            }

            String variablePrefix = request.getAdditionalParameters().get(SystemAction.SCRIPT_VARIABLE_PREFIX);

            List<Map<String, Object>> resultList =
                    new ArrayList<Map<String, Object>>(scriptContextBuilderList.size());
            result.put("actions", resultList);

            for (ScriptContextBuilder contextBuilder : scriptContextBuilderList) {
                boolean isShell = contextBuilder.getScriptLanguage().equalsIgnoreCase("Shell");
                for (Map.Entry<String, String> entry : request.getAdditionalParameters().entrySet()) {
                    if (entry.getKey().startsWith("_")) {
                        continue;
                    }
                    Object value = entry.getValue();
                    Object newValue = value;
                    if (isShell) {
                        if ("password".equalsIgnoreCase(entry.getKey())) {
                            if (value instanceof String) {
                                newValue = new GuardedString(((String) value).toCharArray());
                            } else {
                                throw new BadRequestException("Invalid type for password.");
                            }
                        }
                        if ("username".equalsIgnoreCase(entry.getKey())) {
                            if (value instanceof String == false) {
                                throw new BadRequestException("Invalid type for username.");
                            }
                        }
                        if ("workingdir".equalsIgnoreCase(entry.getKey())) {
                            if (value instanceof String == false) {
                                throw new BadRequestException("Invalid type for workingdir.");
                            }
                        }
                        if ("timeout".equalsIgnoreCase(entry.getKey())) {
                            if (!(value instanceof String) && !(value instanceof Number)) {
                                throw new BadRequestException("Invalid type for timeout.");
                            }
                        }
                        contextBuilder.addScriptArgument(entry.getKey(), newValue);
                        continue;
                    }

                    if (null != value) {
                        if (value instanceof Collection) {
                            newValue =
                                    Array.newInstance(Object.class,
                                            ((Collection) value).size());
                            int i = 0;
                            for (Object v : (Collection) value) {
                                if (null == v || FrameworkUtil.isSupportedAttributeType(v.getClass())) {
                                    Array.set(newValue, i, v);
                                } else {
                                    // Serializable may not be
                                    // acceptable
                                    Array.set(newValue, i, v instanceof Serializable ? v : v.toString());
                                }
                                i++;
                            }

                        } else if (value.getClass().isArray()) {
                            // TODO implement the array support later
                        } else if (!FrameworkUtil.isSupportedAttributeType(value.getClass())) {
                            // Serializable may not be acceptable
                            newValue = value instanceof Serializable ? value : value.toString();
                        }
                    }
                    contextBuilder.addScriptArgument(entry.getKey(), newValue);
                }
                // contextBuilder.addScriptArgument("openidm_id", id.toString());

                // ScriptContext scriptContext = script.getScriptContextBuilder().build();
                OperationOptionsBuilder operationOptionsBuilder = new OperationOptionsBuilder();

                // It's necessary to keep the backward compatibility with Waveset IDM
                if (null != variablePrefix && isShell) {
                    operationOptionsBuilder.setOption("variablePrefix", variablePrefix);
                }

                Map<String, Object> actionResult = new HashMap<String, Object>(2);
                try {
                    Object scriptResult = null;
                    if (onConnector) {
                        scriptResult = facade.runScriptOnConnector(
                                contextBuilder.build(), operationOptionsBuilder.build());
                    } else {
                        scriptResult = facade.runScriptOnResource(
                                contextBuilder.build(), operationOptionsBuilder.build());
                    }
                    actionResult.put("result", ConnectorUtil.coercedTypeCasting(scriptResult, Object.class));
                } catch (Throwable t) {
                    if (logger.isDebugEnabled()) {
                        logger.error("Script execution error.", t);
                    }
                    actionResult.put("error", t.getMessage());
                }
                resultList.add(actionResult);
            }
        }
    }

    private void handleTestAction(ActionRequest request, ResultHandler<JsonValue> handler) {
        handler.handleResult(new JsonValue(getStatus()));
    }

    /**
     * Checks the {@code operation} permission before execution.
     *
     * @param operation
     * @return if {@code denied} is true and the {@code onDeny} equals
     *         {@link org.forgerock.openidm.provisioner.openicf.commons.OperationOptionInfoHelper.OnActionPolicy#ALLOW}
     *         returns false else true
     * @throws ResourceException
     *             if {@code denied} is true and the {@code onDeny} equals
     *             {@link org.forgerock.openidm.provisioner.openicf.commons.OperationOptionInfoHelper.OnActionPolicy#THROW_EXCEPTION}
     */
    private <V> ConnectorFacade getConnectorFacade0(final ResultHandler<V> handler,
            Class<? extends APIOperation> operation) throws ResourceException {
        final ConnectorFacade facade = getConnectorFacade();
        if (null == facade) {
            handler.handleError(new ServiceUnavailableException());
            return null;
        }
        OperationOptionInfoHelper operationOptionInfoHelper = null;
        ResourceException e = null;

        if (null == facade.getOperation(operation)) {
            e =
                    new NotSupportedException("Operation " + operation.getCanonicalName()
                            + " is not supported by the Connector");
        } else if (null != operationOptionInfoHelper
                && OperationOptionInfoHelper.OnActionPolicy.THROW_EXCEPTION
                        .equals(operationOptionInfoHelper.getOnActionPolicy())) {
            e =
                    new ForbiddenException("Operation " + operation.getCanonicalName()
                            + " is configured to be denied");

        }
        if (null != e) {
            handler.handleError(e);
            return null;
        }
        return facade;
    }

    private class ObjectClassRequestHandler implements RequestHandler {

        public static final String OBJECTCLASS = "objectclass";
        public static final String OBJECTCLASS_TEMPLATE = "/{objectclass}";

        protected String getObjectClass(ServerContext context) throws ResourceException {
            Map<String, String> variables = ResourceUtil.getUriTemplateVariables(context);
            if (null != variables && variables.containsKey(OBJECTCLASS)) {
                return variables.get(OBJECTCLASS);
            }
            throw new ForbiddenException(
                    "Direct access without Router to this service is forbidden.");
        }

        public void handleAction(ServerContext context, ActionRequest request,
                ResultHandler<JsonValue> handler) {
            try {
                String objectClass = getObjectClass(context);
                RequestHandler delegate = objectClassHandlers.get(objectClass);
                if (null != delegate) {
                    delegate.handleAction(context, request, handler);
                } else {
                    handler.handleError(new NotFoundException("Not found: " + objectClass));
                }
            } catch (ResourceException e) {
                handler.handleError(e);
            } catch (Exception e) {
                handler.handleError(new InternalServerErrorException(e));
            }
        }

        public void handleCreate(ServerContext context, CreateRequest request,
                ResultHandler<Resource> handler) {
            try {
                String objectClass = getObjectClass(context);
                RequestHandler delegate = objectClassHandlers.get(objectClass);
                if (null != delegate) {
                    delegate.handleCreate(context, request, handler);
                } else {
                    handler.handleError(new NotFoundException("Not found: " + objectClass));
                }
            } catch (ResourceException e) {
                handler.handleError(e);
            } catch (Exception e) {
                handler.handleError(new InternalServerErrorException(e));
            }
        }

        public void handleDelete(ServerContext context, DeleteRequest request,
                ResultHandler<Resource> handler) {
            try {
                String objectClass = getObjectClass(context);
                RequestHandler delegate = objectClassHandlers.get(objectClass);
                if (null != delegate) {
                    delegate.handleDelete(context, request, handler);
                } else {
                    handler.handleError(new NotFoundException("Not found: " + objectClass));
                }
            } catch (ResourceException e) {
                handler.handleError(e);
            } catch (Exception e) {
                handler.handleError(new InternalServerErrorException(e));
            }
        }

        public void handlePatch(ServerContext context, PatchRequest request,
                ResultHandler<Resource> handler) {
            try {
                String objectClass = getObjectClass(context);
                RequestHandler delegate = objectClassHandlers.get(objectClass);
                if (null != delegate) {
                    delegate.handlePatch(context, request, handler);
                } else {
                    handler.handleError(new NotFoundException("Not found: " + objectClass));
                }
            } catch (ResourceException e) {
                handler.handleError(e);
            } catch (Exception e) {
                handler.handleError(new InternalServerErrorException(e));
            }
        }

        public void handleQuery(ServerContext context, QueryRequest request,
                QueryResultHandler handler) {
            try {
                String objectClass = getObjectClass(context);
                RequestHandler delegate = objectClassHandlers.get(objectClass);
                if (null != delegate) {
                    delegate.handleQuery(context, request, handler);
                } else {
                    handler.handleError(new NotFoundException("Not found: " + objectClass));
                }
            } catch (ResourceException e) {
                handler.handleError(e);
            } catch (Exception e) {
                handler.handleError(new InternalServerErrorException(e));
            }
        }

        public void handleRead(ServerContext context, ReadRequest request,
                ResultHandler<Resource> handler) {
            try {
                String objectClass = getObjectClass(context);
                RequestHandler delegate = objectClassHandlers.get(objectClass);
                if (null != delegate) {
                    delegate.handleRead(context, request, handler);
                } else {
                    handler.handleError(new NotFoundException("Not found: " + objectClass));
                }
            } catch (ResourceException e) {
                handler.handleError(e);
            } catch (Exception e) {
                handler.handleError(new InternalServerErrorException(e));
            }
        }

        public void handleUpdate(ServerContext context, UpdateRequest request,
                ResultHandler<Resource> handler) {
            try {
                String objectClass = getObjectClass(context);
                RequestHandler delegate = objectClassHandlers.get(objectClass);
                if (null != delegate) {
                    delegate.handleUpdate(context, request, handler);
                } else {
                    handler.handleError(new NotFoundException("Not found: " + objectClass));
                }
            } catch (ResourceException e) {
                handler.handleError(e);
            } catch (Exception e) {
                handler.handleError(new InternalServerErrorException(e));
            }
        }
    }

    /**
     * ActionRequest actions we support on /system/[systemName]/[objectClass/{id}
     */
    private enum ObjectClassAction {
        authenticate, resolveUsername, liveSync
    }

    /**
     * Handle request on /system/[systemName]/[objectClass]/{id}
     *
     * @ThreadSafe
     */
    private class ObjectClassResourceProvider implements CollectionResourceProvider {

        private final ObjectClassInfoHelper objectClassInfoHelper;
        private final Map<Class<? extends APIOperation>, OperationOptionInfoHelper> operations;
        private final boolean allowModification;
        private final String objectClass;

        private ObjectClassResourceProvider(String objectClass, ObjectClassInfoHelper objectClassInfoHelper,
                Map<Class<? extends APIOperation>, OperationOptionInfoHelper> operations,
                boolean allowModification) {
            this.objectClassInfoHelper = objectClassInfoHelper;
            this.operations = operations;
            this.allowModification = allowModification;
            this.objectClass = objectClass;
        }

        /**
         * Checks the {@code operation} permission before execution.
         *
         * @param operation
         * @return if {@code denied} is true and the {@code onDeny} equals
         *         {@link org.forgerock.openidm.provisioner.openicf.commons.OperationOptionInfoHelper.OnActionPolicy#ALLOW}
         *         returns false else true
         * @throws ResourceException
         *             if {@code denied} is true and the {@code onDeny} equals
         *             {@link org.forgerock.openidm.provisioner.openicf.commons.OperationOptionInfoHelper.OnActionPolicy#THROW_EXCEPTION}
         */
        private <V> ConnectorFacade getConnectorFacade0(final ResultHandler<V> handler,
                Class<? extends APIOperation> operation) throws ResourceException {
            final ConnectorFacade facade = getConnectorFacade();
            if (null == facade) {
                handler.handleError(new ServiceUnavailableException());
                return null;
            }
            OperationOptionInfoHelper operationOptionInfoHelper = operations.get(operation);
            ResourceException e = null;

            if (null == facade.getOperation(operation)) {
                e = new NotSupportedException("Operation " + operation.getCanonicalName() + " is not supported by the Connector");
            } else if (null != operationOptionInfoHelper
                    && (null != operationOptionInfoHelper.getSupportedObjectTypes())) {
                if (!operationOptionInfoHelper.getSupportedObjectTypes().contains(
                        objectClassInfoHelper.getObjectClass().getObjectClassValue())) {
                    e = new NotSupportedException("Actions are not supported for resource instances");
                } else if (OperationOptionInfoHelper.OnActionPolicy.THROW_EXCEPTION.equals(
                        operationOptionInfoHelper.getOnActionPolicy())) {
                    e = new ForbiddenException("Operation " + operation.getCanonicalName() + " is configured to be denied");
                }
            }
            if (null != e) {
                handler.handleError(e);
                return null;
            }
            return facade;
        }

        @Override
        public void actionCollection(ServerContext context, ActionRequest request, ResultHandler<JsonValue> handler) {
            try {
                switch (request.getActionAsEnum(ObjectClassAction.class)) {
                    case authenticate:
                        handleAuthenticate(context, request, handler);
                        break;
                    case liveSync:
                        handleLiveSync(context, request, handler);
                        break;
                    default:
                        throw new BadRequestException("Unsupported action: " + request.getAction());
                }
            } catch (ResourceException e) {
                handler.handleError(e);
            } catch (JsonValueException e) {
                handler.handleError(new BadRequestException(e));
            } catch (Exception e) {
                handler.handleError(new InternalServerErrorException(e));
            }
        }

        private void handleAuthenticate(ServerContext context, ActionRequest request, ResultHandler<JsonValue> handler)
                throws ResourceException, IOException {
            try {
                final ConnectorFacade facade = getConnectorFacade0(handler, AuthenticationApiOp.class);
                if (null == facade) {
                    // getConnectorFacade0 already handles error when returning null
                    return;
                }

                final JsonValue params = new JsonValue(request.getAdditionalParameters());
                final String username = params.get("username").required().asString();
                final String password = params.get("password").required().asString();

                OperationOptions operationOptions = operations.get(AuthenticationApiOp.class)
                        .build(jsonConfiguration, objectClassInfoHelper)
                        .build();

                // Throw ConnectorException
                Uid uid = facade.authenticate(objectClassInfoHelper.getObjectClass(), username,
                        new GuardedString(password.toCharArray()), operationOptions);

                JsonValue result = new JsonValue(new HashMap<String, Object>());
                result.put(Resource.FIELD_CONTENT_ID, uid.getUidValue());
                if (null != uid.getRevision()) {
                    result.put(Resource.FIELD_CONTENT_REVISION, uid.getRevision());
                }
                handler.handleResult(result);
            } catch (ConnectorException e) {
                // handle ConnectorException from facade.authenticate:
                // log to activity log only if this is an external request
                // (let internal requests do their own logging upon the handleError...)
                handleConnectorException(context, request, e, null, null, null, handler,
                        ContextUtil.isExternal(context) ? activityLogger : NullActivityLogger.INSTANCE);
            }
        }

        private void handleLiveSync(ServerContext context, ActionRequest request, ResultHandler<JsonValue> handler)
                throws ResourceException {
            final ActionRequest forwardRequest =
                    Requests.newActionRequest(SystemObjectSetService.ROUTER_PREFIX, request.getAction())
                            .setAdditionalParameter("source", getSource(objectClass));

            // forward request to be handled in SystemObjectSetService#actionInstance
            handler.handleResult(connectionFactory
                    .getConnection()
                    .action(context, forwardRequest));
        }

        @Override
        public void actionInstance(ServerContext context, String resourceId, ActionRequest request,
                ResultHandler<JsonValue> handler) {
            handler.handleError(new NotSupportedException("Actions are not supported for resource instances"));
        }

        @Override
        public void createInstance(ServerContext context, CreateRequest request,
                ResultHandler<Resource> handler) {
            try {
                if (objectClassInfoHelper.isCreateable()) {
                    if (null == request.getNewResourceId()) {
                        final ConnectorFacade facade = getConnectorFacade0(handler, CreateApiOp.class);
                        if (null == facade) {
                            // getConnectorFacade0 already handles error when returning null
                            return;
                        }
                        final Set<Attribute> createAttributes =
                                objectClassInfoHelper.getCreateAttributes(request, cryptoService);

                        OperationOptions operationOptions = operations.get(CreateApiOp.class)
                                .build(jsonConfiguration, objectClassInfoHelper)
                                .build();

                        Uid uid = facade.create(objectClassInfoHelper.getObjectClass(),
                                AttributeUtil.filterUid(createAttributes), operationOptions);

                        returnResource(request, handler, facade, uid);
                    } else {
                        // If the __NAME__ attribute is not mapped then fail
                        final ResourceException e =
                                new NotSupportedException(
                                        "Create operations are not supported with client assigned id");
                        handler.handleError(e);
                    }
                } else {
                    // If the __NAME__ attribute is not mapped then fail
                    final ResourceException e =
                            new NotSupportedException("Create operations are not supported on "
                                    + objectClassInfoHelper.getObjectClass());
                    handler.handleError(e);
                }
            } catch (ResourceException e) {
                handler.handleError(e);
            } catch (ConnectorException e) {
                handleConnectorException(context, request, e, request.getNewResourceId(), request.getContent(), null, handler, activityLogger);
            } catch (JsonValueException e) {
                handler.handleError(new BadRequestException(e.getMessage()));
            } catch (Exception e) {
                handler.handleError(new InternalServerErrorException(e.getMessage()));
            }
        }

        @Override
        public void deleteInstance(ServerContext context, String resourceId, DeleteRequest request,
                ResultHandler<Resource> handler) {
            try {
                final ConnectorFacade facade = getConnectorFacade0(handler, DeleteApiOp.class);
                if (null == facade) {
                    // getConnectorFacade0 already handles error when returning null
                    return;
                }

                OperationOptions operationOptions = operations.get(DeleteApiOp.class)
                        .build(jsonConfiguration, objectClassInfoHelper)
                        .build();

                Uid uid =
                        null != request.getRevision() ? new Uid(resourceId, request
                                .getRevision()) : new Uid(resourceId);
                facade.delete(objectClassInfoHelper.getObjectClass(), uid, operationOptions);

                JsonValue result = new JsonValue(new HashMap<String, Object>());
                result.put(Resource.FIELD_CONTENT_ID, uid.getUidValue());
                if (null != uid.getRevision()) {
                    result.put(Resource.FIELD_CONTENT_REVISION, uid.getRevision());
                }

                handler.handleResult(new Resource(uid.getUidValue(), uid.getRevision(), result));
            } catch (ResourceException e) {
                handler.handleError(e);
            } catch (ConnectorException e) {
                handleConnectorException(context, request, e, resourceId, null, null, handler, activityLogger);
            } catch (JsonValueException e) {
                handler.handleError(new BadRequestException(e.getMessage()));
            } catch (Exception e) {
                handler.handleError(new InternalServerErrorException(e.getMessage()));
            }
        }

        @Override
        public void patchInstance(ServerContext context, String resourceId, PatchRequest request,
                ResultHandler<Resource> handler) {
            handler.handleError(new NotSupportedException("Patch operations are not supported"));
        }

        @Override
        public void queryCollection(final ServerContext context, final QueryRequest request,
                final QueryResultHandler handler) {
            EventEntry measure = null;// Publisher.start(getQueryEventName(id,
                                      // params, query.asMap(),
                                      // queryId.asString()), null, id);
            try {
                final ConnectorFacade facade = getConnectorFacade0(handler, SearchApiOp.class);
                if (null == facade) {
                    // getConnectorFacade0 already handles error when returning null
                    return;
                }

                OperationOptionsBuilder operationOptionsBuilder = operations.get(SearchApiOp.class)
                            .build(jsonConfiguration, objectClassInfoHelper);

                Filter filter = null;

                if (request.getQueryId() != null) {
                    if (ServerConstants.QUERY_ALL_IDS.equals(request.getQueryId())) {
                        operationOptionsBuilder.setAttributesToGet(Uid.NAME);
                    } else {
                        handler.handleError(new BadRequestException("Unsupported _queryId: "
                                + request.getQueryId()));
                        return;
                    }
                } else if (request.getQueryExpression() != null) {
                    filter = QueryFilter.valueOf(request.getQueryExpression()).accept(
                            RESOURCE_FILTER, objectClassInfoHelper);

<<<<<<< HEAD
                } else {
                    // No filtering or query by filter.
                    filter = request.getQueryFilter().accept(RESOURCE_FILTER, objectClassInfoHelper);
                }

                // If paged results are requested then decode the cookie in
                // order to determine
                // the index of the first result to be returned.
                final int pageSize = request.getPageSize();
                final String pagedResultsCookie = request.getPagedResultsCookie();
                final boolean pagedResultsRequested = request.getPageSize() > 0;

                facade.search(objectClassInfoHelper.getObjectClass(), filter,
                        new ResultsHandler() {
                            @Override
                            public boolean handle(ConnectorObject obj) {
                                try {
                                    return handler.handleResource(objectClassInfoHelper.build( obj, cryptoService));
                                } catch (Exception e) {
                                    handler.handleError(new InternalServerErrorException(e));
                                    return false;
                                }
                            }
                        }, operationOptionsBuilder.build());
                if (request.getPageSize() > 0) {
                    // pagedResultsRequested
                    handler.handleResult(new QueryResult());
                    // handler.handleResult(new QueryResult(nextCookie,
                    // remaining));
                } else {
                    handler.handleResult(new QueryResult());
=======
                    // If paged results are requested then decode the cookie in
                    // order to determine
                    // the index of the first result to be returned.
                    final int pageSize = request.getPageSize();
                    final String pagedResultsCookie = request.getPagedResultsCookie();
                    final boolean pagedResultsRequested = request.getPageSize() > 0;

                    operationOptionsBuilder.setPageSize(pageSize);
                    operationOptionsBuilder.setPagedResultsCookie(pagedResultsCookie);
                    operationOptionsBuilder.setPagedResultsOffset(request.getPagedResultsOffset());
                    List<SortKey> sortKeys = new ArrayList<SortKey>(request.getSortKeys().size());
                    // TODO copy sort keys from request to ICF version
                    operationOptionsBuilder.setSortKeys(sortKeys);

                    SearchResult searchResult = facade.search(objectClassInfoHelper.getObjectClass(), filter,
                            new ResultsHandler() {
                                @Override
                                public boolean handle(ConnectorObject obj) {
                                    try {
                                        return handler.handleResource(objectClassInfoHelper.build(obj, cryptoService));
                                    } catch (Exception e) {
                                        handler.handleError(new InternalServerErrorException(e));
                                        return false;
                                    }
                                }
                            }, operationOptionsBuilder.build());
                    handler.handleResult(
                            new QueryResult(
                                    searchResult.getPagedResultsCookie(),
                                    searchResult.getRemainingPagedResults()));
>>>>>>> 62eeff99
                }
            } catch (ResourceException e) {
                handler.handleError(e);
            } catch (ConnectorException e) {
                handleConnectorException(context, request, e, null, null, null, handler, activityLogger);
            } catch (JsonValueException e) {
                handler.handleError(new BadRequestException(e));
            } catch (Exception e) {
                handler.handleError(new InternalServerErrorException(e));
            } finally {
//              measure.end();
            }
        }

        @Override
        public void readInstance(ServerContext context, String resourceId, ReadRequest request,
                ResultHandler<Resource> handler) {
            try {
                final ConnectorFacade facade = getConnectorFacade0(handler, GetApiOp.class);
                if (null == facade) {
                    // getConnectorFacade0 already handles error when returning null
                    return;
                }

                OperationOptions operationOptions = null;
                OperationOptionsBuilder operationOptionsBuilder = new OperationOptionsBuilder();
                if (null == request.getFields() || request.getFields().isEmpty()) {
                    operationOptions = operations.get(GetApiOp.class)
                            .build(jsonConfiguration, objectClassInfoHelper)
                            .build();
                } else {
                    objectClassInfoHelper.setAttributesToGet(operationOptionsBuilder, request.getFields());
                    operationOptions = operationOptionsBuilder.build();
                }
                Uid uid = new Uid(resourceId);
                ConnectorObject connectorObject =
                        facade.getObject(objectClassInfoHelper.getObjectClass(), uid, operationOptions);

                if (null != connectorObject) {
                    handler.handleResult(objectClassInfoHelper.build(connectorObject, cryptoService));
                } else {
                    handler.handleError(new NotFoundException(request.getResourceName()));
                }
            } catch (ResourceException e) {
                handler.handleError(e);
            } catch (ConnectorException e) {
                handleConnectorException(context, request, e, resourceId, null, null, handler, activityLogger);
            } catch (JsonValueException e) {
                handler.handleError(new BadRequestException(e));
            } catch (Exception e) {
                handler.handleError(new InternalServerErrorException(e));
            }
        }

        @Override
        public void updateInstance(ServerContext context, String resourceId, UpdateRequest request,
                ResultHandler<Resource> handler) {
            try {
                final ConnectorFacade facade = getConnectorFacade0(handler, UpdateApiOp.class);
                if (null == facade) {
                    // getConnectorFacade0 already handles error when returning null
                    return;
                }

                // TODO Fix for http://bugster.forgerock.org/jira/browse/CREST-29
                final Name newName = null;
                final Set<Attribute> replaceAttributes =
                        objectClassInfoHelper.getUpdateAttributes(request, newName,
                                cryptoService);

                OperationOptions operationOptions = operations.get(UpdateApiOp.class)
                        .build(jsonConfiguration, objectClassInfoHelper)
                        .build();

                Uid _uid = null != request.getRevision()
                    ? new Uid(resourceId, request.getRevision())
                    : new Uid(resourceId);

                Uid uid = facade.update(objectClassInfoHelper.getObjectClass(), _uid,
                        AttributeUtil.filterUid(replaceAttributes), operationOptions);

                returnResource(request, handler, facade, uid);
            } catch (ResourceException e) {
                handler.handleError(e);
            } catch (ConnectorException e) {
                handleConnectorException(context, request, e, resourceId, request.getContent(), null, handler, activityLogger);
            } catch (JsonValueException e) {
                handler.handleError(new BadRequestException(e.getMessage(), e));
            } catch (Exception e) {
                handler.handleError(new InternalServerErrorException(e.getMessage(), e));
            }
        }

        private void returnResource(final Request request, final ResultHandler<Resource> handler,
                final ConnectorFacade facade, final Uid uid)
            throws IOException, JsonCryptoException {

            OperationOptionsBuilder _getOOBuilder = new OperationOptionsBuilder();
            ConnectorObject co = null;
            if (objectClassInfoHelper.setAttributesToGet(_getOOBuilder, request.getFields())) {
                try {
                    co = facade.getObject(objectClassInfoHelper.getObjectClass(), uid, _getOOBuilder.build());
                } catch (Exception e) {
                    logger.error("Failed to read back the user", e);
                }
            }
            if (null != co) {
                handler.handleResult(objectClassInfoHelper.build(co, cryptoService));
            } else {
                JsonValue result = new JsonValue(new HashMap<String, Object>());
                result.put(Resource.FIELD_CONTENT_ID, uid.getUidValue());
                if (null != uid.getRevision()) {
                    result.put(Resource.FIELD_CONTENT_REVISION, uid.getRevision());
                }

                handler.handleResult(new Resource(uid.getUidValue(), uid.getRevision(), result));
            }
        }

        /*
         * public JsonValue update(Id id, String rev, JsonValue object,
         * JsonValue params) throws Exception { OperationHelper helper =
         * operationHelperBuilder.build(id.getObjectType(), params,
         * cryptoService); if (allowModification &&
         * helper.isOperationPermitted(UpdateApiOp.class)) { JsonValue newName =
         * object.get(Resource.FIELD_CONTENT_ID); ConnectorObject
         * connectorObject = null; Set<Attribute> attributeSet = null;
         *
         * //TODO support case sensitive and insensitive rename detection! if
         * (newName.isString() &&
         * !id.getLocalId().equals(Id.unescapeUid(newName.asString()))) { //This
         * is a rename connectorObject = helper.build(UpdateApiOp.class,
         * newName.asString(), object); attributeSet =
         * AttributeUtil.filterUid(connectorObject.getAttributes()); } else {
         * connectorObject = helper.build(UpdateApiOp.class, id.getLocalId(),
         * object); attributeSet = new HashSet<Attribute>(); for (Attribute
         * attribute : connectorObject.getAttributes()) { if
         * (attribute.is(Name.NAME) || attribute.is(Uid.NAME)) { continue; }
         * attributeSet.add(attribute); } } OperationOptionsBuilder
         * operationOptionsBuilder =
         * helper.getOperationOptionsBuilder(UpdateApiOp.class, connectorObject,
         * params); Uid uid =
         * getConnectorFacade().update(connectorObject.getObjectClass(),
         * connectorObject.getUid(), attributeSet,
         * operationOptionsBuilder.build()); helper.resetUid(uid, object);
         * return object; } else {
         * logger.debug("Operation update of {} is not permitted", id); } return
         * null; }
         */
    }

    /**
     * Handle request on /system/[systemName]/schema
     *
     * @ThreadSafe
     */
    private static class SchemaResourceProvider implements SingletonResourceProvider {

        private final Resource schema;

        private SchemaResourceProvider(Resource schema) {
            this.schema = schema;
        }

        @Override
        public void readInstance(ServerContext context, ReadRequest request,
                ResultHandler<Resource> handler) {
            handler.handleResult(schema);
        }

        @Override
        public void actionInstance(ServerContext context, ActionRequest request,
                ResultHandler<JsonValue> handler) {
            final ResourceException e =
                    new NotSupportedException("Actions are not supported for resource instances");
            handler.handleError(e);
        }

        @Override
        public void patchInstance(ServerContext context, PatchRequest request,
                ResultHandler<Resource> handler) {
            final ResourceException e =
                    new NotSupportedException("Patch operations are not supported");
            handler.handleError(e);
        }

        @Override
        public void updateInstance(ServerContext context, UpdateRequest request,
                ResultHandler<Resource> handler) {
            final ResourceException e =
                    new NotSupportedException("Update operations are not supported");
            handler.handleError(e);
        }
    }

    private static final QueryFilterVisitor<Filter, ObjectClassInfoHelper> RESOURCE_FILTER =
            new QueryFilterVisitor<Filter, ObjectClassInfoHelper>() {

                @Override
                public Filter visitAndFilter(final ObjectClassInfoHelper helper,
                        List<QueryFilter> subFilters) {
                    final Iterator<QueryFilter> iterator = subFilters.iterator();
                    if (iterator.hasNext()) {
                        final QueryFilter left = iterator.next();
                        return buildAnd(helper, left, iterator);
                    } else {
                        return new Filter() {
                            @Override
                            public boolean accept(ConnectorObject obj) {
                                return true;
                            }
                        };
                    }
                }

                private Filter buildAnd(final ObjectClassInfoHelper helper, final QueryFilter left,
                        final Iterator<QueryFilter> iterator) {
                    if (iterator.hasNext()) {
                        final QueryFilter right = iterator.next();
                        return and(left.accept(this, helper), buildAnd(helper, right, iterator));
                    } else {
                        return left.accept(this, helper);
                    }
                }

                @Override
                public Filter visitOrFilter(ObjectClassInfoHelper helper,
                        List<QueryFilter> subFilters) {
                    final Iterator<QueryFilter> iterator = subFilters.iterator();
                    if (iterator.hasNext()) {
                        final QueryFilter left = iterator.next();
                        return buildOr(helper, left, iterator);
                    } else {
                        return new Filter() {
                            @Override
                            public boolean accept(ConnectorObject obj) {
                                return true;
                            }
                        };
                    }
                }

                private Filter buildOr(final ObjectClassInfoHelper helper, final QueryFilter left,
                        final Iterator<QueryFilter> iterator) {
                    if (iterator.hasNext()) {

                        final QueryFilter right = iterator.next();
                        return or(left.accept(this, helper), buildAnd(helper, right, iterator));
                    } else {
                        return left.accept(this, helper);
                    }
                }

                @Override
                public Filter visitBooleanLiteralFilter(final ObjectClassInfoHelper helper,
                        final boolean value) {
                    return new Filter() {
                        @Override
                        public boolean accept(ConnectorObject obj) {
                            return value;
                        }
                    };
                }

                @Override
                public Filter visitContainsFilter(ObjectClassInfoHelper helper, JsonPointer field,
                        Object valueAssertion) {
                    return contains(helper.filterAttribute(field, valueAssertion));
                }

                @Override
                public Filter visitEqualsFilter(ObjectClassInfoHelper helper, JsonPointer field,
                        Object valueAssertion) {
                    return equalTo(helper.filterAttribute(field, valueAssertion));
                }

                /**
                 * EndsWith filter
                 */
                private static final String EW = "ew";
                /**
                 * ContainsAll filter
                 */
                private static final String CA = "ca";

                @Override
                public Filter visitExtendedMatchFilter(ObjectClassInfoHelper helper,
                        JsonPointer field, String matchingRuleId, Object valueAssertion) {
                    if (EW.equals(matchingRuleId)) {
                        return endsWith(helper.filterAttribute(field, valueAssertion));
                    } else if (CA.equals(matchingRuleId)) {
                        return containsAllValues(helper.filterAttribute(field, valueAssertion));
                    }
                    throw new IllegalArgumentException("ExtendedMatchFilter is not supported");
                }

                @Override
                public Filter visitGreaterThanFilter(ObjectClassInfoHelper helper,
                        JsonPointer field, Object valueAssertion) {
                    return greaterThan(helper.filterAttribute(field, valueAssertion));
                }

                @Override
                public Filter visitGreaterThanOrEqualToFilter(ObjectClassInfoHelper helper,
                        JsonPointer field, Object valueAssertion) {
                    return greaterThanOrEqualTo(helper.filterAttribute(field, valueAssertion));
                }

                @Override
                public Filter visitLessThanFilter(ObjectClassInfoHelper helper, JsonPointer field,
                        Object valueAssertion) {
                    return lessThan(helper.filterAttribute(field, valueAssertion));
                }

                @Override
                public Filter visitLessThanOrEqualToFilter(ObjectClassInfoHelper helper,
                        JsonPointer field, Object valueAssertion) {
                    return lessThanOrEqualTo(helper.filterAttribute(field, valueAssertion));
                }

                @Override
                public Filter visitNotFilter(ObjectClassInfoHelper helper, QueryFilter subFilter) {
                    return not(subFilter.accept(this, helper));
                }

                @Override
                public Filter visitPresentFilter(ObjectClassInfoHelper helper, JsonPointer field) {
                    throw new IllegalArgumentException("PresentFilter is not supported");
                }

                @Override
                public Filter visitStartsWithFilter(ObjectClassInfoHelper helper,
                        JsonPointer field, Object valueAssertion) {
                    return startsWith(helper.filterAttribute(field, valueAssertion));
                }
            };


    /**
     * Gets the unique {@link org.forgerock.openidm.provisioner.SystemIdentifier} of this instance.
     * <p/>
     * The service which refers to this service instance can distinguish between multiple instances by this value.
     *
     * @return
     */
    public SystemIdentifier getSystemIdentifier() {
        return systemIdentifier;
    }

    public String getSystemIdentifierName() {
        return systemIdentifier.getName();
    }

    /**
     * Gets the fully qualified path name
     * @param objectClass the object class for the intended resource
     * @param optionalId ids to append to the fully qualified path
     * @return
     */
    private String getSource(final String objectClass, final String... optionalId) {
        final StringBuilder sb = new StringBuilder("system")
                .append("/")
                .append(systemIdentifier.getName())
                .append("/")
                .append(objectClass);
        for (String id : optionalId) {
            sb.append("/").append(id);
        }
        return sb.toString();
    }
    /**
     * Gets a brief status report about the current status of this service instance.
     * </p/>
     * {@code {
     * "name" : "LDAP",
     * "component.id" : "1",
     * "component.name" : "org.forgerock.openidm.provisioner.openicf.ProvisionerService",
     * "ok" : true
     * }}
     *
     * @return
     */
    public Map<String, Object> getStatus() {
        Map<String, Object> result = new LinkedHashMap<String, Object>();
        try {
            JsonValue jv = new JsonValue(result);
            jv.put("name", systemIdentifier.getName());
            ConnectorFacade connectorFacade = getConnectorFacade();
            try {
                connectorFacade.test();
            } catch (UnsupportedOperationException e) {
                jv.put("reason", "TEST UnsupportedOperation");
            }
            jv.put("ok", true);
        } catch (Throwable e) {
            result.put("error", e.getMessage());
        }
        return result;
    }

    public Map<String, Object> testConfig(JsonValue config) {
        Map<String, Object> result = new LinkedHashMap<String, Object>();
        JsonValue jv = new JsonValue(result);
        jv.add("name", systemIdentifier.getName());
        jv.add("ok", false);
        SimpleSystemIdentifier testIdentifier = null;
        ConnectorReference connectorReference = null;
        try {
            testIdentifier = new SimpleSystemIdentifier(config);
            connectorReference = ConnectorUtil.getConnectorReference(jsonConfiguration);
        } catch (JsonValueException e) {
            jv.add("error", "OpenICF Provisioner Service jsonConfiguration has errors: " + e.getMessage());
            return result;
        }

        ConnectorInfo connectorInfo = connectorInfoProvider.findConnectorInfo(connectorReference);
        if (null != connectorInfo) {
            ConnectorFacade facade = null;
            try {
                OperationHelperBuilder ohb = new OperationHelperBuilder(testIdentifier.getName(), config,
                        connectorInfo.createDefaultAPIConfiguration());
                ConnectorFacadeFactory connectorFacadeFactory = ConnectorFacadeFactory.getInstance();
                facade = connectorFacadeFactory.newInstance(ohb.getRuntimeAPIConfiguration());
            } catch (Exception e) {
                jv.add("error", "OpenICF connector jsonConfiguration has errors: " +  e.getMessage());
                return result;
            }

            if (null != facade && facade.getSupportedOperations().contains(TestApiOp.class)) {
                try {
                    facade.test();
                } catch (UnsupportedOperationException e) {
                    jv.put("reason", "TEST UnsupportedOperation");
                } catch (Throwable e) {
                    jv.put("error", e.getMessage());
                    return result;
                }
                jv.put("ok", true);
            } else if (null == facade) {
                jv.add("error", "OpenICF ConnectorFacade of " + connectorReference + " is not available");
            } else {
                jv.add("error", "OpenICF connector of " + connectorReference + " does not support test.");
            }
        } else if (connectorReference.getConnectorLocation().equals(ConnectorReference.ConnectorLocation.LOCAL)) {
            jv.add("error", "OpenICF ConnectorInfo can not be loaded for " + connectorReference + " from #LOCAL");
        } else {
            jv.add("error", "OpenICF ConnectorInfo for " + connectorReference + " is not available yet.");
        }
        return result;
    }

    /**
     * This newBuilder and this method can not be scheduled. The call MUST go
     * through the {@code org.forgerock.openidm.provisioner}
     * <p/>
     * Invoked by the scheduler when the scheduler triggers.
     * <p/>
     * Synchronization object: {@code "connectorData" : "syncToken" :
     * "1305555929000", "nativeType" : "JAVA_TYPE_LONG" },
     * "synchronizationStatus" : { "errorStatus" : null, "lastKnownServer" :
     * "localServer", "lastModDate" : "2011-05-16T14:47:58.587Z", "lastModNum" :
     * 668, "lastPollDate" : "2011-05-16T14:47:52.875Z", "lastStartTime" :
     * "2011-05-16T14:29:07.863Z", "progressMessage" : "SUCCEEDED" } }}
     * <p/>
     * {@inheritDoc} Synchronise the changes from the end system for the given
     * {@code objectType}.
     * <p/>
     * OpenIDM takes active role in the synchronization process by asking the
     * end system to get all changed object. Not all systems are capable to
     * fulfill this kind of request but if the end system is capable then the
     * implementation sends each change to a new request on the router and when
     * it is finished, it returns a new <b>stage</b> object.
     * <p/>
     * The {@code previousStage} object is the previously returned value of this
     * method.
     *
     * @param previousStage
     *            The previously returned object. If null then it's the first
     *            execution.
     * @return The new updated stage object. This will be the
     *         {@code previousStage} at buildNext call.
     * @throws IllegalArgumentException
     *             if the value of {@code connectorData} can not be converted to
     *             {@link SyncToken}.
     * @throws UnsupportedOperationException
     *             if the {@link SyncApiOp} operation is not implemented in
     *             connector.
     * @throws org.forgerock.json.fluent.JsonValueException
     *             if the {@code previousStage} is not Map.
     * @see {@link ConnectorUtil#convertToSyncToken(org.forgerock.json.fluent.JsonValue)}
     *      or any exception happed inside the connector.
     */
    public JsonValue liveSynchronize(final String objectType, final JsonValue previousStage) throws ResourceException {

        if (!serviceAvailable) {
            return previousStage;
        }

        JsonValue stage = previousStage != null
            ? previousStage.copy()
            : new JsonValue(new LinkedHashMap<String, Object>());

        JsonValue connectorData = stage.get("connectorData");
        SyncToken token = null;
        if (!connectorData.isNull()) {
            if (connectorData.isMap()) {
                token = ConnectorUtil.convertToSyncToken(connectorData);
            } else {
                throw new IllegalArgumentException("Illegal connectorData property. Value must be Map");
            }
        }
        stage.remove("lastException");

        try {
            final OperationHelper helper = operationHelperBuilder.build(objectType, stage, cryptoService);

            if (helper.isOperationPermitted(SyncApiOp.class)) {
                ConnectorFacade connector = getConnectorFacade();
                SyncApiOp operation = (SyncApiOp) connector.getOperation(SyncApiOp.class);
                if (null == operation) {
                    throw new UnsupportedOperationException(SyncApiOp.class.getCanonicalName());
                }
                if (null == token) {
                    token = operation.getLatestSyncToken(helper.getObjectClass());
                    logger.debug("New LatestSyncToken has been fetched. New token is: {}", token);
                } else {
                    final SyncToken[] lastToken = new SyncToken[]{token};
                    final String[] failedRecord = new String[1];
                    OperationOptionsBuilder operationOptionsBuilder =
                        helper.getOperationOptionsBuilder(SyncApiOp.class, null, previousStage);

                    try {
                        logger.debug("Execute sync(ObjectClass:{}, SyncToken:{})", 
                                new Object[] { helper.getObjectClass().getObjectClassValue(), token });
                        // TODO handle token properly
                        SyncToken syncToken = operation.sync(helper.getObjectClass(), token,
                                new SyncResultsHandler() {
                                    /**
                                     * Called to handle a delta in the stream. The Connector framework will call
                                     * this method multiple times, once for each result.
                                     * Although this method is callback, the framework will invoke it synchronously.
                                     * Thus, the framework guarantees that once an application's call to
                                     * {@link org.identityconnectors.framework.api.operations.SyncApiOp#sync(org.identityconnectors.framework.common.objects.ObjectClass, org.identityconnectors.framework.common.objects.SyncToken, org.identityconnectors.framework.common.objects.SyncResultsHandler, org.identityconnectors.framework.common.objects.OperationOptions)} SyncApiOp#sync() returns,
                                     * the framework will no longer call this method
                                     * to handle results from that <code>sync()</code> operation.
                                     *
                                     * @param syncDelta The change
                                     * @return True iff the application wants to continue processing more results.
                                     * @throws RuntimeException If the application encounters an exception. This will
                                     * stop iteration and the exception will propagate to the application.
                                     */
                                    public boolean handle(SyncDelta syncDelta) {
                                        try {
                                            // Q: are we going to encode ids?
                                            final String resourceId = syncDelta.getUid().getUidValue();
                                            final String resourceContainer = getSource(objectType);
                                            switch (syncDelta.getDeltaType()) {
                                                case CREATE_OR_UPDATE:
                                                    JsonValue deltaObject = helper.build(syncDelta.getObject());
                                                    if (null != syncDelta.getPreviousUid()) {
                                                        deltaObject.put("_previous-id", syncDelta.getPreviousUid());
                                                    }
                                                    ActionRequest onUpdateRequest = Requests.newActionRequest("sync", "ONUPDATE")
                                                            .setAdditionalParameter("resourceContainer", resourceContainer)
                                                            .setAdditionalParameter("resourceId", resourceId)
                                                            .setContent(new JsonValue(deltaObject));
                                                    connectionFactory.getConnection().action(routerContext, onUpdateRequest);

                                                    activityLogger.log(routerContext, RequestType.ACTION, "sync-update", onUpdateRequest.getResourceName(), deltaObject, deltaObject, Status.SUCCESS);
                                                    break;
                                                case DELETE:
                                                    ActionRequest onDeleteRequest = Requests.newActionRequest("sync", "ONDELETE")
                                                            .setAdditionalParameter("resourceContainer", resourceContainer)
                                                            .setAdditionalParameter("resourceId", resourceId);
                                                    connectionFactory.getConnection().action(routerContext, onDeleteRequest);
                                                    activityLogger.log(routerContext, RequestType.ACTION, "sync-delete", onDeleteRequest.getResourceName(), null, null, Status.SUCCESS);
                                                    break;
                                            }
                                        } catch (Exception e) {
                                            failedRecord[0] = SerializerUtil.serializeXmlObject(syncDelta, true);
                                            if (logger.isDebugEnabled()) {
                                                logger.error("Failed synchronise {} object, handle failure using {}",
                                                        syncDelta.getUid(), syncFailureHandler, e);
                                            }
                                            Map<String, Object> syncFailure = new HashMap<String, Object>(6);
                                            syncFailure.put("token", syncDelta.getToken().getValue());
                                            syncFailure.put("systemIdentifier", systemIdentifier.getName());
                                            syncFailure.put("objectType", objectType);
                                            syncFailure.put("uid", syncDelta.getUid().getUidValue());
                                            syncFailure.put("failedRecord", failedRecord[0]);
                                            syncFailureHandler.invoke(syncFailure, e);
                                        }

                                        // success (either by original sync or by failure handler)
                                        lastToken[0] = syncDelta.getToken();
                                        return true;
                                    }
                                }, operationOptionsBuilder.build());
                    } catch (Throwable t) {
                        Map<String, Object> lastException = new LinkedHashMap<String, Object>(2);
                        lastException.put("throwable", t.getMessage());
                        if (null != failedRecord[0]) {
                            lastException.put("syncDelta", failedRecord[0]);
                        }
                        stage.put("lastException", lastException);
                        if (logger.isDebugEnabled()) {
                            logger.error("Live synchronization of {} failed on {}", 
                                    new Object[] { objectType, systemIdentifier.getName() }, t);
                        }
                    } finally {
                        token = lastToken[0];
                        logger.debug("Synchronization is finished. New LatestSyncToken value: {}", token);
                    }
                }
                if (null != token) {
                    stage.put("connectorData", ConnectorUtil.convertFromSyncToken(token));
                }
            }
        } catch (ResourceException e) {
            if (logger.isDebugEnabled()) {
                logger.debug("Failed to get OperationHelper", e);
            }
            throw new RuntimeException(e);
        } catch (Exception e) {
            if (logger.isDebugEnabled()) {
                logger.debug("Failed to get OperationOptionsBuilder", e);
            }

            throw new InternalServerErrorException("Failed to get OperationOptionsBuilder: " + e.getMessage(), e);
        }
        return stage;
    }

}<|MERGE_RESOLUTION|>--- conflicted
+++ resolved
@@ -304,7 +304,7 @@
             new AtomicReference<ConnectorFacade>();
 
     @Activate
-    public void activate(ComponentContext context) {
+    protected void activate(ComponentContext context) {
         try {
             jsonConfiguration = JSONEnhancedConfig.newInstance().getConfigurationAsJson(context);
             systemIdentifier = new SimpleSystemIdentifier(jsonConfiguration);
@@ -440,7 +440,7 @@
         logger.debug("OpenICF connector jsonConfiguration has no errors.");
     }
     @Deactivate
-    public void deactivate(ComponentContext context) {
+    protected void deactivate(ComponentContext context) {
         if (null != connectorFacadeCallback) {
             connectorInfoProvider.deleteConnectorFacadeCallback(connectorFacadeCallback);
             connectorFacadeCallback = null;
@@ -491,7 +491,6 @@
                 request.getRequestType(), exception.getClass().getSimpleName(), resourceId);
 
         try {
-<<<<<<< HEAD
             throw exception;
         } catch (AlreadyExistsException e) {
             message = MessageFormat.format("System object {0} already exists", request.getResourceName());
@@ -542,6 +541,8 @@
             message = MessageFormat.format("Operation {0} failed with ConnectorSecurityException on system object: {1}",
                     request.getRequestType().toString(), resourceId);
             handler.handleError(new InternalServerErrorException(message, exception));
+        } catch (RemoteWrappedException e) {
+            // TODO Implement IDME-181
         } catch (ConnectorException e) {
             message = MessageFormat.format("Operation {0} failed with ConnectorException on system object: {1}",
                     request.getRequestType().toString(), resourceId);
@@ -555,106 +556,6 @@
             } catch (ResourceException e) {
                 // this means the ActivityLogger couldn't log request; log to error log
                 logger.warn("Failed to write activity log", e);
-=======
-            if (exception instanceof AlreadyExistsException) {
-                logger.error("System object {} already exists", request.getResourceName(), exception);
-                ActivityLog.log(connectionFactory, router, request.getRequestType(), "Operation " + request.getRequestType().toString() +
-                        " failed with " + exception.getClass().getSimpleName(), id, before, after, Status.FAILURE);
-                handler.handleError(new ConflictException(exception));
-            } else if (exception instanceof ConfigurationException) {
-                logger.error("Operation {} failed with ConfigurationException on system object: {}",
-                        new Object[] { request.getRequestType().toString(), id }, exception);
-                ActivityLog.log(connectionFactory, router, request.getRequestType(), "Operation " + request.getRequestType().toString() +
-                        " failed with " + exception.getClass().getSimpleName(), id, before, after, Status.FAILURE);
-                handler.handleError(new InternalServerErrorException(exception));
-            } else if (exception instanceof ConnectionBrokenException) {
-                logger.error("Operation {} failed with ConnectionBrokenException on system object: {}",
-                        new Object[] { request.getRequestType().toString(), id }, exception);
-                ActivityLog.log(connectionFactory, router, request.getRequestType(), "Operation " + request.getRequestType().toString() +
-                        " failed with " + exception.getClass().getSimpleName(), id, before, after, Status.FAILURE);
-                handler.handleError(new ServiceUnavailableException(exception));
-            } else if (exception instanceof ConnectionFailedException) {
-                logger.error("Connection failed during operation {} on system object: {}",
-                        new Object[] { request.getRequestType().toString(), id}, exception);
-                ActivityLog.log(connectionFactory, router, request.getRequestType(), "Operation " + request.getRequestType().toString() +
-                        " failed with " + exception.getClass().getSimpleName(), id, before, after, Status.FAILURE);
-                handler.handleError(new ServiceUnavailableException(exception));
-            } else if (exception instanceof ConnectorIOException) {
-                logger.error("Operation {} failed with ConnectorIOException on system object: {}",
-                        new Object[] { request.getRequestType().toString(), id }, exception);
-                ActivityLog.log(connectionFactory, router, request.getRequestType(), "Operation " + request.getRequestType().toString() +
-                        " failed with " + exception.getClass().getSimpleName(), id, before, after, Status.FAILURE);
-                handler.handleError(new ServiceUnavailableException(exception));
-            } else if (exception instanceof OperationTimeoutException) {
-                logger.error("Operation {} Timeout on system object: {}",
-                        new Object[] { request.getRequestType().toString(), id }, exception);
-                ActivityLog.log(connectionFactory, router, request.getRequestType(), "Operation " + request.getRequestType().toString() +
-                        " failed with " + exception.getClass().getSimpleName(), id, before, after, Status.FAILURE);
-                handler.handleError(new ServiceUnavailableException(exception));
-            } else if (exception instanceof PasswordExpiredException) {
-                logger.error("Operation {} failed with PasswordExpiredException on system object: {}",
-                        new Object[] { request.getRequestType().toString(), id }, exception);
-                ActivityLog.log(connectionFactory, router, request.getRequestType(), "Operation " + request.getRequestType().toString() +
-                        " failed with " + exception.getClass().getSimpleName(), id, before, after, Status.FAILURE);
-                handler.handleError(new ForbiddenException(exception));
-            } else if (exception instanceof InvalidPasswordException) {
-                logger.error("Invalid password has been provided to operation {} for system object: {}",
-                        new Object[] { request.getRequestType().toString(), id }, exception);
-                ActivityLog.log(connectionFactory, router, request.getRequestType(), "Operation " + request.getRequestType().toString() +
-                        " failed with " + exception.getClass().getSimpleName(), id, before, after, Status.FAILURE);
-                handler.handleError(ResourceException.getException(UNAUTHORIZED_ERROR_CODE, exception.getMessage(),
-                        exception));
-            } else if (exception instanceof UnknownUidException) {
-                logger.error("Operation {} failed with UnknownUidException on system object: {}",
-                        new Object[] { request.getRequestType().toString(), id }, exception);
-                ActivityLog.log(connectionFactory, router, request.getRequestType(), "Operation " + request.getRequestType().toString() +
-                        " failed with " + exception.getClass().getSimpleName(), id, before, after, Status.FAILURE);
-                handler.handleError(new NotFoundException("Not found " + request.getResourceName(),
-                        exception).setDetail(new JsonValue(new HashMap<String, Object>())));
-            } else if (exception instanceof InvalidCredentialException) {
-                logger.error("Invalid credential has been provided to operation {} for system object: {}",
-                        new Object[] { request.getRequestType().toString(), id }, exception);
-                ActivityLog.log(connectionFactory, router, request.getRequestType(), "Operation " + request.getRequestType().toString() +
-                        " failed with " + exception.getClass().getSimpleName(), id, before, after, Status.FAILURE);
-                handler.handleError(ResourceException.getException(UNAUTHORIZED_ERROR_CODE, exception.getMessage(),
-                        exception));
-            } else if (exception instanceof PermissionDeniedException) {
-                logger.error("Permission was denied on {} operation for system object: {}",
-                        new Object[]{ request.getRequestType().toString(), id  }, exception);
-                ActivityLog.log(connectionFactory, router, request.getRequestType(), "Operation " + request.getRequestType().toString() +
-                        " failed with " + exception.getClass().getSimpleName(), id, before, after, Status.FAILURE);
-                handler.handleError(new ForbiddenException(exception));
-            } else if (exception instanceof ConnectorSecurityException) {
-                logger.error("Operation {} failed with ConnectorSecurityException on system object: {}",
-                        new Object[] { request.getRequestType().toString(), id }, exception);
-                ActivityLog.log(connectionFactory, router, request.getRequestType(), "Operation " + request.getRequestType().toString() +
-                        " failed with " + exception.getClass().getSimpleName(), id, before, after, Status.FAILURE);
-                handler.handleError(new InternalServerErrorException(exception));
-            } else if (exception instanceof RemoteWrappedException) {
-                // TODO do something smart here
-            } else if (exception instanceof ConnectorException) {
-                logger.error("Operation {} failed with ConnectorException on system object: {}",
-                        new Object[] { request.getRequestType().toString(), id }, exception);
-                ActivityLog.log(connectionFactory, router, request.getRequestType(), "Operation " + request.getRequestType().toString() +
-                        " failed with " + exception.getClass().getSimpleName(), id, before, after, Status.FAILURE);
-                handler.handleError(new InternalServerErrorException(exception));
-            } else if (exception instanceof ResourceException) {
-                // rethrow the the expected JsonResourceException
-                ActivityLog.log(connectionFactory, router, request.getRequestType(), "Operation " + request.getRequestType().toString() +
-                        " failed with " + exception.getClass().getSimpleName(), id, before, after, Status.FAILURE);
-                handler.handleError((ResourceException) exception);
-            } else if (exception instanceof JsonValueException) {
-                logger.error("Operation {} failed with Exception on system object: {}",
-                        new Object[] { request.getRequestType().toString(), id }, exception);
-                ActivityLog.log(connectionFactory, router, request.getRequestType(), "Bad Request", null, before, after, Status.FAILURE);
-                handler.handleError(new BadRequestException(exception));
-            } else {
-                logger.error("Operation {} failed with Exception on system object: {}",
-                        new Object[] { request.getRequestType().toString(), id }, exception);
-                ActivityLog.log(connectionFactory, router, request.getRequestType(), "Operation " + request.getRequestType().toString() +
-                        " failed with " + exception.getClass().getSimpleName(), id, before, after, Status.FAILURE);
-                handler.handleError(new InternalServerErrorException(exception));
->>>>>>> 62eeff99
             }
         }
     }
@@ -1297,7 +1198,6 @@
                     filter = QueryFilter.valueOf(request.getQueryExpression()).accept(
                             RESOURCE_FILTER, objectClassInfoHelper);
 
-<<<<<<< HEAD
                 } else {
                     // No filtering or query by filter.
                     filter = request.getQueryFilter().accept(RESOURCE_FILTER, objectClassInfoHelper);
@@ -1310,58 +1210,29 @@
                 final String pagedResultsCookie = request.getPagedResultsCookie();
                 final boolean pagedResultsRequested = request.getPageSize() > 0;
 
-                facade.search(objectClassInfoHelper.getObjectClass(), filter,
+                operationOptionsBuilder.setPageSize(pageSize);
+                operationOptionsBuilder.setPagedResultsCookie(pagedResultsCookie);
+                operationOptionsBuilder.setPagedResultsOffset(request.getPagedResultsOffset());
+                List<SortKey> sortKeys = new ArrayList<SortKey>(request.getSortKeys().size());
+                // TODO copy sort keys from request to ICF version IDME-178
+                operationOptionsBuilder.setSortKeys(sortKeys);
+
+                SearchResult searchResult = facade.search(objectClassInfoHelper.getObjectClass(), filter,
                         new ResultsHandler() {
                             @Override
                             public boolean handle(ConnectorObject obj) {
                                 try {
-                                    return handler.handleResource(objectClassInfoHelper.build( obj, cryptoService));
+                                    return handler.handleResource(objectClassInfoHelper.build(obj, cryptoService));
                                 } catch (Exception e) {
                                     handler.handleError(new InternalServerErrorException(e));
                                     return false;
                                 }
                             }
                         }, operationOptionsBuilder.build());
-                if (request.getPageSize() > 0) {
-                    // pagedResultsRequested
-                    handler.handleResult(new QueryResult());
-                    // handler.handleResult(new QueryResult(nextCookie,
-                    // remaining));
-                } else {
-                    handler.handleResult(new QueryResult());
-=======
-                    // If paged results are requested then decode the cookie in
-                    // order to determine
-                    // the index of the first result to be returned.
-                    final int pageSize = request.getPageSize();
-                    final String pagedResultsCookie = request.getPagedResultsCookie();
-                    final boolean pagedResultsRequested = request.getPageSize() > 0;
-
-                    operationOptionsBuilder.setPageSize(pageSize);
-                    operationOptionsBuilder.setPagedResultsCookie(pagedResultsCookie);
-                    operationOptionsBuilder.setPagedResultsOffset(request.getPagedResultsOffset());
-                    List<SortKey> sortKeys = new ArrayList<SortKey>(request.getSortKeys().size());
-                    // TODO copy sort keys from request to ICF version
-                    operationOptionsBuilder.setSortKeys(sortKeys);
-
-                    SearchResult searchResult = facade.search(objectClassInfoHelper.getObjectClass(), filter,
-                            new ResultsHandler() {
-                                @Override
-                                public boolean handle(ConnectorObject obj) {
-                                    try {
-                                        return handler.handleResource(objectClassInfoHelper.build(obj, cryptoService));
-                                    } catch (Exception e) {
-                                        handler.handleError(new InternalServerErrorException(e));
-                                        return false;
-                                    }
-                                }
-                            }, operationOptionsBuilder.build());
-                    handler.handleResult(
-                            new QueryResult(
-                                    searchResult.getPagedResultsCookie(),
-                                    searchResult.getRemainingPagedResults()));
->>>>>>> 62eeff99
-                }
+                handler.handleResult(
+                        new QueryResult(
+                                searchResult.getPagedResultsCookie(),
+                                searchResult.getRemainingPagedResults()));
             } catch (ResourceException e) {
                 handler.handleError(e);
             } catch (ConnectorException e) {
@@ -1895,7 +1766,7 @@
                     try {
                         logger.debug("Execute sync(ObjectClass:{}, SyncToken:{})", 
                                 new Object[] { helper.getObjectClass().getObjectClassValue(), token });
-                        // TODO handle token properly
+                        // TODO handle token properly IDME-179
                         SyncToken syncToken = operation.sync(helper.getObjectClass(), token,
                                 new SyncResultsHandler() {
                                     /**
