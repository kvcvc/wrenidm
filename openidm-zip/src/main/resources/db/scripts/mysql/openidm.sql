--- conflicted
+++ resolved
@@ -2,7 +2,7 @@
 SET @OLD_FOREIGN_KEY_CHECKS=@@FOREIGN_KEY_CHECKS, FOREIGN_KEY_CHECKS=0;
 SET @OLD_SQL_MODE=@@SQL_MODE, SQL_MODE='TRADITIONAL';
 
-CREATE SCHEMA IF NOT EXISTS `openidm` DEFAULT CHARACTER SET utf8 DEFAULT COLLATE utf8_bin;
+CREATE SCHEMA IF NOT EXISTS `openidm` DEFAULT CHARACTER SET utf8 COLLATE utf8_bin ;
 USE `openidm` ;
 
 -- -----------------------------------------------------
@@ -162,13 +162,10 @@
   `activity` VARCHAR(24) NULL ,
   `status` VARCHAR(7) NULL ,
   `message` TEXT NULL ,
-<<<<<<< HEAD
-=======
   `actionid` VARCHAR(255) NULL ,
   `exceptiondetail` TEXT NULL ,
   `mapping` TEXT NULL ,
   `messagedetail` MEDIUMTEXT NULL ,
->>>>>>> 98ce2ab3
   PRIMARY KEY (`objectid`) )
 ENGINE = InnoDB;
 
@@ -224,6 +221,7 @@
   PRIMARY KEY (`objectid`) )
 ENGINE = InnoDB;
 
+
 -- -----------------------------------------------------
 -- Table `openidm`.`schedulerobjects`
 -- -----------------------------------------------------
@@ -257,43 +255,6 @@
   CONSTRAINT `fk_schedulerobjectproperties_schedulerobjects`
     FOREIGN KEY (`schedulerobjects_id` )
     REFERENCES `openidm`.`schedulerobjects` (`id` )
-    ON DELETE CASCADE
-    ON UPDATE NO ACTION)
-ENGINE = InnoDB;
-
--- -----------------------------------------------------
--- Table `openidm`.`clusterobjects`
--- -----------------------------------------------------
-CREATE  TABLE IF NOT EXISTS `openidm`.`clusterobjects` (
-  `id` BIGINT UNSIGNED NOT NULL AUTO_INCREMENT ,
-  `objecttypes_id` BIGINT UNSIGNED NOT NULL ,
-  `objectid` VARCHAR(255) NOT NULL ,
-  `rev` VARCHAR(38) NOT NULL ,
-  `fullobject` MEDIUMTEXT NULL ,
-  PRIMARY KEY (`id`) ,
-  UNIQUE INDEX `idx-clusterobjects_object` (`objecttypes_id` ASC, `objectid` ASC) ,
-  INDEX `fk_clusterobjects_objectypes` (`objecttypes_id` ASC) ,
-  CONSTRAINT `fk_clusterobjects_objectypes`
-    FOREIGN KEY (`objecttypes_id` )
-    REFERENCES `openidm`.`objecttypes` (`id` )
-    ON DELETE CASCADE
-    ON UPDATE NO ACTION)
-ENGINE = InnoDB;
-
-
--- -----------------------------------------------------
--- Table `openidm`.`clusterobjectproperties`
--- -----------------------------------------------------
-CREATE  TABLE IF NOT EXISTS `openidm`.`clusterobjectproperties` (
-  `clusterobjects_id` BIGINT UNSIGNED NOT NULL ,
-  `propkey` VARCHAR(255) NOT NULL ,
-  `proptype` VARCHAR(32) NULL ,
-  `propvalue` TEXT NULL ,
-  INDEX `fk_clusterobjectproperties_clusterobjects` (`clusterobjects_id` ASC) ,
-  INDEX `idx_clusterobjectproperties_prop` (`propkey` ASC, `propvalue`(23) ASC) ,
-  CONSTRAINT `fk_clusterobjectproperties_clusterobjects`
-    FOREIGN KEY (`clusterobjects_id` )
-    REFERENCES `openidm`.`clusterobjects` (`id` )
     ON DELETE CASCADE
     ON UPDATE NO ACTION)
 ENGINE = InnoDB;
@@ -316,6 +277,44 @@
 ENGINE = InnoDB;
 
 
+-- -----------------------------------------------------
+-- Table `openidm`.`clusterobjects`
+-- -----------------------------------------------------
+CREATE  TABLE IF NOT EXISTS `openidm`.`clusterobjects` (
+  `id` BIGINT UNSIGNED NOT NULL AUTO_INCREMENT ,
+  `objecttypes_id` BIGINT UNSIGNED NOT NULL ,
+  `objectid` VARCHAR(255) NOT NULL ,
+  `rev` VARCHAR(38) NOT NULL ,
+  `fullobject` MEDIUMTEXT NULL ,
+  PRIMARY KEY (`id`) ,
+  UNIQUE INDEX `idx-clusterobjects_object` (`objecttypes_id` ASC, `objectid` ASC) ,
+  INDEX `fk_clusterobjects_objectypes` (`objecttypes_id` ASC) ,
+  CONSTRAINT `fk_clusterobjects_objectypes`
+    FOREIGN KEY (`objecttypes_id` )
+    REFERENCES `openidm`.`objecttypes` (`id` )
+    ON DELETE CASCADE
+    ON UPDATE NO ACTION)
+ENGINE = InnoDB;
+
+
+-- -----------------------------------------------------
+-- Table `openidm`.`clusterobjectproperties`
+-- -----------------------------------------------------
+CREATE  TABLE IF NOT EXISTS `openidm`.`clusterobjectproperties` (
+  `clusterobjects_id` BIGINT UNSIGNED NOT NULL ,
+  `propkey` VARCHAR(255) NOT NULL ,
+  `proptype` VARCHAR(32) NULL ,
+  `propvalue` TEXT NULL ,
+  INDEX `idx_clusterobjectproperties_prop` (`propkey` ASC, `proptype`(23) ASC) ,
+  INDEX `fk_clusterobjectproperties_clusterobjects` (`clusterobjects_id` ASC) ,
+  CONSTRAINT `fk_clusterobjectproperties_clusterobjects`
+    FOREIGN KEY (`clusterobjects_id` )
+    REFERENCES `openidm`.`clusterobjects` (`id` )
+    ON DELETE CASCADE
+    ON UPDATE NO ACTION)
+ENGINE = InnoDB;
+
+
 
 SET SQL_MODE=@OLD_SQL_MODE;
 SET FOREIGN_KEY_CHECKS=@OLD_FOREIGN_KEY_CHECKS;
