<div class="panel panel-default panel-collapse">
    <div class="panel-heading" role="tab" id="connectorSpecificBaseHeading">
        <h4 class="panel-title">
            <a data-toggle="collapse" href="#connectorSpecificBase" aria-expanded="true" aria-controls="connectorSpecificBaseHeading" class="">{{t "templates.connector.baseTitle"}}</a>
        </h4>
    </div>
    <div id="connectorSpecificBase" class="panel-collapse collapse in" role="tabpanel" aria-labelledby="connectorSpecificBase" aria-expanded="true">
        <div class="panel-body">
            <div class="form-group has-feedback">
                <label class="col-sm-3 control-label" for="username">{{t "templates.connector.scriptedSQLConnector.user"}}</label>
                <div class="col-sm-8">
                    <input class="form-control" type="text" id="username" name="configurationProperties.username" value="{{connectorDefaults.configurationProperties.username}}"  data-validator-event="keyup blur" data-validator="required" />
                    <div class="validation-message"></div>
                    <span class="error form-control-feedback"><i class='fa validation-icon'></i></span>
                </div>
            </div>
<<<<<<< HEAD
            <div class="form-group has-feedback">
                <label class="col-sm-3 control-label" for="password">{{t "templates.connector.scriptedSQLConnector.password"}}</label>
                <div class="col-sm-8">
                    <input class="form-control" type="password" id="password" name="configurationProperties.password" value="{{connectorDefaults.configurationProperties.password}}"  data-validator-event="keyup blur" data-validator="required" />
                    <div class="validation-message"></div>
                    <span class="error form-control-feedback"><i class='fa validation-icon'></i></span>
                </div>
=======
        </div>
        <div class="group-field-block">
            <div class="separate-message">
                <label for="password" title="{{t "templates.connector.scriptedSQLConnector.password"}}" class="light">{{t "templates.connector.scriptedSQLConnector.password"}}</label>
                <input id="password" class="form-size-l" type="password" name="configurationProperties.password" data-validator-event="keyup blur" value="" {{#if connectorDefaults.configurationProperties.password}} placeholder="********" {{/if}} />
                <span></span>
                <div class="validation-message"></div>
>>>>>>> 25ad0a02
            </div>
            <div class="form-group has-feedback">
                <label class="col-sm-3 control-label" for="driverClassName">{{t "templates.connector.scriptedSQLConnector.driverClassName"}}</label>
                <div class="col-sm-8">
                    <input class="form-control" type="text" id="driverClassName" name="configurationProperties.driverClassName" value="{{connectorDefaults.configurationProperties.driverClassName}}"  data-validator-event="keyup blur" data-validator="required" />
                    <div class="validation-message"></div>
                    <span class="error form-control-feedback"><i class='fa validation-icon'></i></span>
                </div>
            </div>
            <div class="form-group has-feedback">
                <label class="col-sm-3 control-label" for="jdbcConnectionUrl">{{t "templates.connector.scriptedSQLConnector.url"}}</label>
                <div class="col-sm-8">
                    <input class="form-control" type="text" id="jdbcConnectionUrl" name="configurationProperties.url" value="{{connectorDefaults.configurationProperties.url}}"  data-validator-event="keyup blur" data-validator="required" />
                    <div class="validation-message"></div>
                    <span class="error form-control-feedback"><i class='fa validation-icon'></i></span>
                </div>
            </div>
            <div class="form-group">
                <label class="col-sm-3 control-label" for="autoCommit">{{t "templates.connector.scriptedSQLConnector.autoCommit"}}</label>
                <div class="col-sm-8">
                    <select id="autoCommit" class="form-control" name="configurationProperties.autoCommit" required>
                        {{#staticSelect connectorDefaults.configurationProperties.autoCommit}}
                        <option value="true">{{t "common.form.true"}}</option>
                        <option value="false">{{t "common.form.false"}}</option>
                        {{/staticSelect}}
                    </select>
                </div>
            </div>
            <div class="form-group">
                <label class="col-sm-3 control-label" for="reloadScriptOnExecution">{{t "templates.connector.scriptedSQLConnector.reloadScriptOnExecution"}}</label>
                <div class="col-sm-8">
                    <select id="reloadScriptOnExecution" class="form-control" name="configurationProperties.reloadScriptOnExecution" required>
                        {{#staticSelect connectorDefaults.configurationProperties.reloadScriptOnExecution}}
                        <option value="true">{{t "common.form.true"}}</option>
                        <option value="false">{{t "common.form.false"}}</option>
                        {{/staticSelect}}
                    </select>
                </div>
            </div>
        </div>
    </div>
</div>
<div class="panel panel-default panel-collapse">
    <div class="panel-heading" role="tab" id="scriptHolderHeading">
        <h4 class="panel-title">
            <a data-toggle="collapse" href="#scriptHolder" aria-expanded="true" aria-controls="scriptHolderHeading" class="">{{t "templates.connector.scriptedSQLConnector.scriptFiles"}}</a>
        </h4>
    </div>
    <div id="scriptHolder" class="panel-collapse collapse in" role="tabpanel" aria-labelledby="scriptHolder" aria-expanded="true">
        <div class="form-group has-feedback">
            <label class="col-sm-3 control-label" for="createScriptFileName">{{t "templates.connector.scriptedSQLConnector.createScriptFileName"}}</label>
            <div class="col-sm-8">
                <input class="form-control" type="text" id="createScriptFileName" name="configurationProperties.createScriptFileName" value="{{connectorDefaults.configurationProperties.createScriptFileName}}"  data-validator-event="keyup blur" data-validator="required" />
                <div class="validation-message"></div>
                <span class="error form-control-feedback"><i class='fa validation-icon'></i></span>
            </div>
        </div>
<<<<<<< HEAD
        <div class="form-group has-feedback">
            <label class="col-sm-3 control-label" for="testScriptFileName">{{t "templates.connector.scriptedSQLConnector.testScriptFileName"}}</label>
            <div class="col-sm-8">
                <input class="form-control" type="text" id="testScriptFileName" name="configurationProperties.testScriptFileName" value="{{connectorDefaults.configurationProperties.testScriptFileName}}"  data-validator-event="keyup blur" data-validator="required" />
=======
        <div class="group-field-block">
            <div class="separate-message">
                <label for="classpath" class="light">{{t "templates.connector.scriptedSQLConnector.classpath"}}</label>
                <input id="classpath" class="form-size-l" data-validator="required" type="text" name="configurationProperties.classpath[]" data-validator-event="keyup blur" value="{{connectorDefaults.configurationProperties.classpath}}" required>
                <span></span>
>>>>>>> 25ad0a02
                <div class="validation-message"></div>
                <span class="error form-control-feedback"><i class='fa validation-icon'></i></span>
            </div>
        </div>
        <div class="form-group has-feedback">
            <label class="col-sm-3 control-label" for="searchScriptFileName">{{t "templates.connector.scriptedSQLConnector.searchScriptFileName"}}</label>
            <div class="col-sm-8">
                <input class="form-control" type="text" id="searchScriptFileName" name="configurationProperties.searchScriptFileName" value="{{connectorDefaults.configurationProperties.searchScriptFileName}}"  data-validator-event="keyup blur" data-validator="required" />
                <div class="validation-message"></div>
                <span class="error form-control-feedback"><i class='fa validation-icon'></i></span>
            </div>
        </div>
        <div class="form-group has-feedback">
            <label class="col-sm-3 control-label" for="authenticateScriptFileName">{{t "templates.connector.scriptedSQLConnector.authenticateScriptFileName"}}</label>
            <div class="col-sm-8">
                <input class="form-control" type="text" id="authenticateScriptFileName" name="configurationProperties.authenticateScriptFileName" value="{{connectorDefaults.configurationProperties.authenticateScriptFileName}}"  data-validator-event="keyup blur" data-validator="required" />
                <div class="validation-message"></div>
                <span class="error form-control-feedback"><i class='fa validation-icon'></i></span>
            </div>
        </div>
<<<<<<< HEAD
        <div class="form-group has-feedback">
            <label class="col-sm-3 control-label" for="deleteScriptFileName">{{t "templates.connector.scriptedSQLConnector.deleteScriptFileName"}}</label>
            <div class="col-sm-8">
                <input class="form-control" type="text" id="deleteScriptFileName" name="configurationProperties.deleteScriptFileName" value="{{connectorDefaults.configurationProperties.deleteScriptFileName}}"  data-validator-event="keyup blur" data-validator="required" />
=======
        <div class="group-field-block">
            <div class="separate-message">
                <label for="searchScriptFileName" class="light">{{t "templates.connector.scriptedSQLConnector.searchScriptFileName"}}</label>
                <input id="searchScriptFileName" class="form-size-l" data-validator="required" type="text" name="configurationProperties.searchScriptFileName" data-validator-event="keyup blur" value="{{connectorDefaults.configurationProperties.searchScriptFileName}}" required>
                <span></span>
>>>>>>> 25ad0a02
                <div class="validation-message"></div>
                <span class="error form-control-feedback"><i class='fa validation-icon'></i></span>
            </div>
        </div>
<<<<<<< HEAD
        <div class="form-group has-feedback">
            <label class="col-sm-3 control-label" for="updateScriptFileName">{{t "templates.connector.scriptedSQLConnector.updateScriptFileName"}}</label>
            <div class="col-sm-8">
                <input class="form-control" type="text" id="updateScriptFileName" name="configurationProperties.updateScriptFileName" value="{{connectorDefaults.configurationProperties.updateScriptFileName}}"  data-validator-event="keyup blur" data-validator="required" />
=======
        <div class="group-field-block">
            <div class="separate-message">
                <label for="authenticateScriptFileName" class="light">{{t "templates.connector.scriptedSQLConnector.authenticateScriptFileName"}}</label>
                <input id="authenticateScriptFileName" class="form-size-l" data-validator="required" type="text" name="configurationProperties.authenticateScriptFileName" data-validator-event="keyup blur" value="{{connectorDefaults.configurationProperties.authenticateScriptFileName}}" required>
                <span></span>
>>>>>>> 25ad0a02
                <div class="validation-message"></div>
                <span class="error form-control-feedback"><i class='fa validation-icon'></i></span>
            </div>
        </div>
<<<<<<< HEAD
        <div class="form-group has-feedback">
            <label class="col-sm-3 control-label" for="syncScriptFileName">{{t "templates.connector.scriptedSQLConnector.syncScriptFileName"}}</label>
            <div class="col-sm-8">
                <input class="form-control" type="text" id="syncScriptFileName" name="configurationProperties.syncScriptFileName" value="{{connectorDefaults.configurationProperties.syncScriptFileName}}"  data-validator-event="keyup blur" data-validator="required" />
=======
        <div class="group-field-block">
            <div class="separate-message">
                <label for="deleteScriptFileName" class="light">{{t "templates.connector.scriptedSQLConnector.deleteScriptFileName"}}</label>
                <input id="deleteScriptFileName" class="form-size-l" data-validator="required" type="text" name="configurationProperties.deleteScriptFileName" data-validator-event="keyup blur" value="{{connectorDefaults.configurationProperties.deleteScriptFileName}}" required>
                <span></span>
>>>>>>> 25ad0a02
                <div class="validation-message"></div>
                <span class="error form-control-feedback"><i class='fa validation-icon'></i></span>
            </div>
        </div>
<<<<<<< HEAD

        <div class="form-group has-feedback">
            <label class="col-sm-3 control-label" for="schemaScriptFileName">{{t "templates.connector.scriptedSQLConnector.schemaScriptFileName"}}</label>
            <div class="col-sm-8">
                <input class="form-control" type="text" id="schemaScriptFileName" name="configurationProperties.schemaScriptFileName" value="{{connectorDefaults.configurationProperties.schemaScriptFileName}}"  data-validator-event="keyup blur" data-validator="required" />
=======
        <div class="group-field-block">
            <div class="separate-message">
                <label for="updateScriptFileName" class="light">{{t "templates.connector.scriptedSQLConnector.updateScriptFileName"}}</label>
                <input id="updateScriptFileName" class="form-size-l" data-validator="required" type="text" name="configurationProperties.updateScriptFileName" data-validator-event="keyup blur" value="{{connectorDefaults.configurationProperties.updateScriptFileName}}" required>
                <span></span>
>>>>>>> 25ad0a02
                <div class="validation-message"></div>
                <span class="error form-control-feedback"><i class='fa validation-icon'></i></span>
            </div>
        </div>
<<<<<<< HEAD
    </div>
</div>

<div class="panel panel-default panel-collapse">
    <div class="panel-heading" role="tab" id="classpathHolderHeading">
        <h4 class="panel-title">
            <a data-toggle="collapse" href="#classpathHolder" aria-expanded="true" aria-controls="classpathHolderHeading" class="">{{t "templates.connector.scriptedSQLConnector.classpath"}}</a>
        </h4>
    </div>
    <div id="classpathHolder" class="panel-collapse collapse in" role="tabpanel" aria-labelledby="classpathHolder" aria-expanded="true">
        <div class="panel-body connector-array-component" id="classpathWrapper">
            <div>
                <button type="button" field_type="classpath" id="addClasspathButton" name="addClasspathButton" class="btn btn-primary add-btn"><span>{{t "templates.connector.scriptedSQLConnector.addClasspath"}}</span><i class="fa fa-plus"></i></button>
            </div>

            {{#if connectorDefaults.configurationProperties.classpath.length}}
            {{#each_with_index connectorDefaults.configurationProperties.classpath}}
            <div class="form-group has-feedback field">
                <label class="control-label col-sm-3">{{t "templates.connector.scriptedSQLConnector.classpath"}}</label>
                <div class="input-group col-sm-8">
                    <input class="form-control" data-validator-event="keyup blur" data-validator="required" autocomplete="off" type="text" name="configurationProperties.classpath[]" placeholder="cn=Users,dc=company,dc=com" value="{{value}}"  />
                    <div class="input-group-addon">
                        <button field_type="classpath" class="clean-btn remove-btn"><i class="fa fa-lg fa-times-circle"></i></button>
                    </div>
                </div>
                <div class="validation-message"></div>
            </div>
            {{/each_with_index}}
            {{else}}
            <div class="form-group has-feedback field">
                <label class="control-label col-sm-3">{{t "templates.connector.scriptedSQLConnector.classpath"}}</label>
                <div class="input-group col-sm-8">
                    <input class="form-control" data-validator-event="keyup blur" data-validator="required" autocomplete="off" type="text" name="configurationProperties.classpath[]" placeholder="cn=Users,dc=company,dc=com" value=""  />
                    <div class="input-group-addon">
                        <button field_type="classpath" class="clean-btn remove-btn"><i class="fa fa-lg fa-times-circle"></i></button>
                    </div>
                </div>
=======
        <div class="group-field-block">
            <div class="separate-message">
                <label for="syncScriptFileName" class="light">{{t "templates.connector.scriptedSQLConnector.syncScriptFileName"}}</label>
                <input id="syncScriptFileName" class="form-size-l" data-validator="required" type="text" name="configurationProperties.syncScriptFileName" data-validator-event="keyup blur" value="{{connectorDefaults.configurationProperties.syncScriptFileName}}" required>
                <span></span>
                <div class="validation-message"></div>
            </div>
        </div>
        <div class="group-field-block">
            <div class="separate-message">
                <label for="schemaScriptFileName" class="light">{{t "templates.connector.scriptedSQLConnector.schemaScriptFileName"}}</label>
                <input id="schemaScriptFileName" class="form-size-l" data-validator="required" type="text" name="configurationProperties.schemaScriptFileName" data-validator-event="keyup blur" value="{{connectorDefaults.configurationProperties.schemaScriptFileName}}" required>
                <span></span>
>>>>>>> 25ad0a02
                <div class="validation-message"></div>
            </div>
            {{/if}}
        </div>
    </div>
</div><|MERGE_RESOLUTION|>--- conflicted
+++ resolved
@@ -14,23 +14,13 @@
                     <span class="error form-control-feedback"><i class='fa validation-icon'></i></span>
                 </div>
             </div>
-<<<<<<< HEAD
             <div class="form-group has-feedback">
                 <label class="col-sm-3 control-label" for="password">{{t "templates.connector.scriptedSQLConnector.password"}}</label>
                 <div class="col-sm-8">
-                    <input class="form-control" type="password" id="password" name="configurationProperties.password" value="{{connectorDefaults.configurationProperties.password}}"  data-validator-event="keyup blur" data-validator="required" />
+                    <input class="form-control" type="password" id="password" name="configurationProperties.password" value="" {{#if connectorDefaults.configurationProperties.password}} placeholder="********" {{/if}}  data-validator-event="keyup blur" />
                     <div class="validation-message"></div>
                     <span class="error form-control-feedback"><i class='fa validation-icon'></i></span>
                 </div>
-=======
-        </div>
-        <div class="group-field-block">
-            <div class="separate-message">
-                <label for="password" title="{{t "templates.connector.scriptedSQLConnector.password"}}" class="light">{{t "templates.connector.scriptedSQLConnector.password"}}</label>
-                <input id="password" class="form-size-l" type="password" name="configurationProperties.password" data-validator-event="keyup blur" value="" {{#if connectorDefaults.configurationProperties.password}} placeholder="********" {{/if}} />
-                <span></span>
-                <div class="validation-message"></div>
->>>>>>> 25ad0a02
             </div>
             <div class="form-group has-feedback">
                 <label class="col-sm-3 control-label" for="driverClassName">{{t "templates.connector.scriptedSQLConnector.driverClassName"}}</label>
@@ -83,23 +73,15 @@
         <div class="form-group has-feedback">
             <label class="col-sm-3 control-label" for="createScriptFileName">{{t "templates.connector.scriptedSQLConnector.createScriptFileName"}}</label>
             <div class="col-sm-8">
-                <input class="form-control" type="text" id="createScriptFileName" name="configurationProperties.createScriptFileName" value="{{connectorDefaults.configurationProperties.createScriptFileName}}"  data-validator-event="keyup blur" data-validator="required" />
+                <input class="form-control" type="text" id="createScriptFileName" name="configurationProperties.createScriptFileName" value="{{connectorDefaults.configurationProperties.createScriptFileName}}"  data-validator-event="keyup blur" />
                 <div class="validation-message"></div>
                 <span class="error form-control-feedback"><i class='fa validation-icon'></i></span>
             </div>
         </div>
-<<<<<<< HEAD
         <div class="form-group has-feedback">
             <label class="col-sm-3 control-label" for="testScriptFileName">{{t "templates.connector.scriptedSQLConnector.testScriptFileName"}}</label>
             <div class="col-sm-8">
-                <input class="form-control" type="text" id="testScriptFileName" name="configurationProperties.testScriptFileName" value="{{connectorDefaults.configurationProperties.testScriptFileName}}"  data-validator-event="keyup blur" data-validator="required" />
-=======
-        <div class="group-field-block">
-            <div class="separate-message">
-                <label for="classpath" class="light">{{t "templates.connector.scriptedSQLConnector.classpath"}}</label>
-                <input id="classpath" class="form-size-l" data-validator="required" type="text" name="configurationProperties.classpath[]" data-validator-event="keyup blur" value="{{connectorDefaults.configurationProperties.classpath}}" required>
-                <span></span>
->>>>>>> 25ad0a02
+                <input class="form-control" type="text" id="testScriptFileName" name="configurationProperties.testScriptFileName" value="{{connectorDefaults.configurationProperties.testScriptFileName}}"  data-validator-event="keyup blur" />
                 <div class="validation-message"></div>
                 <span class="error form-control-feedback"><i class='fa validation-icon'></i></span>
             </div>
@@ -107,7 +89,7 @@
         <div class="form-group has-feedback">
             <label class="col-sm-3 control-label" for="searchScriptFileName">{{t "templates.connector.scriptedSQLConnector.searchScriptFileName"}}</label>
             <div class="col-sm-8">
-                <input class="form-control" type="text" id="searchScriptFileName" name="configurationProperties.searchScriptFileName" value="{{connectorDefaults.configurationProperties.searchScriptFileName}}"  data-validator-event="keyup blur" data-validator="required" />
+                <input class="form-control" type="text" id="searchScriptFileName" name="configurationProperties.searchScriptFileName" value="{{connectorDefaults.configurationProperties.searchScriptFileName}}"  data-validator-event="keyup blur" />
                 <div class="validation-message"></div>
                 <span class="error form-control-feedback"><i class='fa validation-icon'></i></span>
             </div>
@@ -115,77 +97,44 @@
         <div class="form-group has-feedback">
             <label class="col-sm-3 control-label" for="authenticateScriptFileName">{{t "templates.connector.scriptedSQLConnector.authenticateScriptFileName"}}</label>
             <div class="col-sm-8">
-                <input class="form-control" type="text" id="authenticateScriptFileName" name="configurationProperties.authenticateScriptFileName" value="{{connectorDefaults.configurationProperties.authenticateScriptFileName}}"  data-validator-event="keyup blur" data-validator="required" />
+                <input class="form-control" type="text" id="authenticateScriptFileName" name="configurationProperties.authenticateScriptFileName" value="{{connectorDefaults.configurationProperties.authenticateScriptFileName}}"  data-validator-event="keyup blur" />
                 <div class="validation-message"></div>
                 <span class="error form-control-feedback"><i class='fa validation-icon'></i></span>
             </div>
         </div>
-<<<<<<< HEAD
         <div class="form-group has-feedback">
             <label class="col-sm-3 control-label" for="deleteScriptFileName">{{t "templates.connector.scriptedSQLConnector.deleteScriptFileName"}}</label>
             <div class="col-sm-8">
-                <input class="form-control" type="text" id="deleteScriptFileName" name="configurationProperties.deleteScriptFileName" value="{{connectorDefaults.configurationProperties.deleteScriptFileName}}"  data-validator-event="keyup blur" data-validator="required" />
-=======
-        <div class="group-field-block">
-            <div class="separate-message">
-                <label for="searchScriptFileName" class="light">{{t "templates.connector.scriptedSQLConnector.searchScriptFileName"}}</label>
-                <input id="searchScriptFileName" class="form-size-l" data-validator="required" type="text" name="configurationProperties.searchScriptFileName" data-validator-event="keyup blur" value="{{connectorDefaults.configurationProperties.searchScriptFileName}}" required>
-                <span></span>
->>>>>>> 25ad0a02
+                <input class="form-control" type="text" id="deleteScriptFileName" name="configurationProperties.deleteScriptFileName" value="{{connectorDefaults.configurationProperties.deleteScriptFileName}}"  data-validator-event="keyup blur" />
                 <div class="validation-message"></div>
                 <span class="error form-control-feedback"><i class='fa validation-icon'></i></span>
             </div>
         </div>
-<<<<<<< HEAD
         <div class="form-group has-feedback">
             <label class="col-sm-3 control-label" for="updateScriptFileName">{{t "templates.connector.scriptedSQLConnector.updateScriptFileName"}}</label>
             <div class="col-sm-8">
-                <input class="form-control" type="text" id="updateScriptFileName" name="configurationProperties.updateScriptFileName" value="{{connectorDefaults.configurationProperties.updateScriptFileName}}"  data-validator-event="keyup blur" data-validator="required" />
-=======
-        <div class="group-field-block">
-            <div class="separate-message">
-                <label for="authenticateScriptFileName" class="light">{{t "templates.connector.scriptedSQLConnector.authenticateScriptFileName"}}</label>
-                <input id="authenticateScriptFileName" class="form-size-l" data-validator="required" type="text" name="configurationProperties.authenticateScriptFileName" data-validator-event="keyup blur" value="{{connectorDefaults.configurationProperties.authenticateScriptFileName}}" required>
-                <span></span>
->>>>>>> 25ad0a02
+                <input class="form-control" type="text" id="updateScriptFileName" name="configurationProperties.updateScriptFileName" value="{{connectorDefaults.configurationProperties.updateScriptFileName}}"  data-validator-event="keyup blur" />
                 <div class="validation-message"></div>
                 <span class="error form-control-feedback"><i class='fa validation-icon'></i></span>
             </div>
         </div>
-<<<<<<< HEAD
         <div class="form-group has-feedback">
             <label class="col-sm-3 control-label" for="syncScriptFileName">{{t "templates.connector.scriptedSQLConnector.syncScriptFileName"}}</label>
             <div class="col-sm-8">
-                <input class="form-control" type="text" id="syncScriptFileName" name="configurationProperties.syncScriptFileName" value="{{connectorDefaults.configurationProperties.syncScriptFileName}}"  data-validator-event="keyup blur" data-validator="required" />
-=======
-        <div class="group-field-block">
-            <div class="separate-message">
-                <label for="deleteScriptFileName" class="light">{{t "templates.connector.scriptedSQLConnector.deleteScriptFileName"}}</label>
-                <input id="deleteScriptFileName" class="form-size-l" data-validator="required" type="text" name="configurationProperties.deleteScriptFileName" data-validator-event="keyup blur" value="{{connectorDefaults.configurationProperties.deleteScriptFileName}}" required>
-                <span></span>
->>>>>>> 25ad0a02
+                <input class="form-control" type="text" id="syncScriptFileName" name="configurationProperties.syncScriptFileName" value="{{connectorDefaults.configurationProperties.syncScriptFileName}}"  data-validator-event="keyup blur" />
                 <div class="validation-message"></div>
                 <span class="error form-control-feedback"><i class='fa validation-icon'></i></span>
             </div>
         </div>
-<<<<<<< HEAD
 
         <div class="form-group has-feedback">
             <label class="col-sm-3 control-label" for="schemaScriptFileName">{{t "templates.connector.scriptedSQLConnector.schemaScriptFileName"}}</label>
             <div class="col-sm-8">
-                <input class="form-control" type="text" id="schemaScriptFileName" name="configurationProperties.schemaScriptFileName" value="{{connectorDefaults.configurationProperties.schemaScriptFileName}}"  data-validator-event="keyup blur" data-validator="required" />
-=======
-        <div class="group-field-block">
-            <div class="separate-message">
-                <label for="updateScriptFileName" class="light">{{t "templates.connector.scriptedSQLConnector.updateScriptFileName"}}</label>
-                <input id="updateScriptFileName" class="form-size-l" data-validator="required" type="text" name="configurationProperties.updateScriptFileName" data-validator-event="keyup blur" value="{{connectorDefaults.configurationProperties.updateScriptFileName}}" required>
-                <span></span>
->>>>>>> 25ad0a02
+                <input class="form-control" type="text" id="schemaScriptFileName" name="configurationProperties.schemaScriptFileName" value="{{connectorDefaults.configurationProperties.schemaScriptFileName}}"  data-validator-event="keyup blur" />
                 <div class="validation-message"></div>
                 <span class="error form-control-feedback"><i class='fa validation-icon'></i></span>
             </div>
         </div>
-<<<<<<< HEAD
     </div>
 </div>
 
@@ -223,21 +172,6 @@
                         <button field_type="classpath" class="clean-btn remove-btn"><i class="fa fa-lg fa-times-circle"></i></button>
                     </div>
                 </div>
-=======
-        <div class="group-field-block">
-            <div class="separate-message">
-                <label for="syncScriptFileName" class="light">{{t "templates.connector.scriptedSQLConnector.syncScriptFileName"}}</label>
-                <input id="syncScriptFileName" class="form-size-l" data-validator="required" type="text" name="configurationProperties.syncScriptFileName" data-validator-event="keyup blur" value="{{connectorDefaults.configurationProperties.syncScriptFileName}}" required>
-                <span></span>
-                <div class="validation-message"></div>
-            </div>
-        </div>
-        <div class="group-field-block">
-            <div class="separate-message">
-                <label for="schemaScriptFileName" class="light">{{t "templates.connector.scriptedSQLConnector.schemaScriptFileName"}}</label>
-                <input id="schemaScriptFileName" class="form-size-l" data-validator="required" type="text" name="configurationProperties.schemaScriptFileName" data-validator-event="keyup blur" value="{{connectorDefaults.configurationProperties.schemaScriptFileName}}" required>
-                <span></span>
->>>>>>> 25ad0a02
                 <div class="validation-message"></div>
             </div>
             {{/if}}
