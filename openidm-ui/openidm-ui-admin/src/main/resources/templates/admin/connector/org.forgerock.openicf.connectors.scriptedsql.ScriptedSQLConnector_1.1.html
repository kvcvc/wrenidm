--- conflicted
+++ resolved
@@ -1,4 +1,3 @@
-<<<<<<< HEAD
 <div class="panel panel-default panel-collapse">
     <div class="panel-heading" role="tab" id="connectorSpecificBaseHeading">
         <h4 class="panel-title">
@@ -18,7 +17,7 @@
             <div class="form-group has-feedback">
                 <label class="col-sm-3 control-label" for="password">{{t "templates.connector.scriptedSQLConnector.password"}}</label>
                 <div class="col-sm-8">
-                    <input class="form-control" type="password" id="password" name="configurationProperties.password" value="{{connectorDefaults.configurationProperties.password}}"  data-validator-event="keyup blur" data-validator="required" />
+                    <input class="form-control" type="password" id="password" name="configurationProperties.password" value="" {{#if connectorDefaults.configurationProperties.password}} placeholder="********" {{/if}}  data-validator-event="keyup blur" />
                     <div class="validation-message"></div>
                     <span class="error form-control-feedback"><i class='fa validation-icon'></i></span>
                 </div>
@@ -92,91 +91,6 @@
                     <div class="validation-message"></div>
                     <span class="error form-control-feedback"><i class='fa validation-icon'></i></span>
                 </div>
-=======
-<fieldset>
-    <legend><span>{{t "templates.connector.baseTitle"}}</span><i class="fa fa-lg fa-minus-square-o"></i></legend>
-    <div class="group-body">
-        <div class="group-field-block group-lead">
-            <div class="separate-message">
-                <label for="host" title="{{t "templates.connector.scriptedSQLConnector.host"}}" class="light">{{t "templates.connector.scriptedSQLConnector.host"}}</label>
-                <input id="host" class="form-size-l" data-validator="required" type="text" name="configurationProperties.host" data-validator-event="keyup blur" value="{{connectorDefaults.configurationProperties.host}}" required>
-                <span></span>
-                <div class="validation-message"></div>
-            </div>
-        </div>
-        <div class="group-field-block">
-            <div class="separate-message error-size-s">
-                <label for="port" title="{{t "templates.connector.scriptedSQLConnector.port"}}" class="light">{{t "templates.connector.scriptedSQLConnector.port"}}</label>
-                <input id="port" class="form-size-s" data-validator="required" type="text" name="configurationProperties.port" data-validator-event="keyup blur" value="{{connectorDefaults.configurationProperties.port}}" required>
-                <span></span>
-                <div class="validation-message"></div>
-            </div>
-        </div>
-        <div class="group-field-block">
-            <div class="separate-message">
-                <label for="user" title="{{t "templates.connector.scriptedSQLConnector.user"}}" class="light">{{t "templates.connector.scriptedSQLConnector.user"}}</label>
-                <input id="user" class="form-size-l" data-validator="required" type="text" name="configurationProperties.user" data-validator-event="keyup blur" value="{{connectorDefaults.configurationProperties.user}}" required>
-                <span></span>
-                <div class="validation-message"></div>
-            </div>
-        </div>
-        <div class="group-field-block">
-            <div class="separate-message">
-                <label for="password" title="{{t "templates.connector.scriptedSQLConnector.password"}}" class="light">{{t "templates.connector.scriptedSQLConnector.password"}}</label>
-                <input id="password" class="form-size-l" type="password" name="configurationProperties.password" data-validator-event="keyup blur" value="" {{#if connectorDefaults.configurationProperties.password}} placeholder="********" {{/if}} />
-                <span></span>
-                <div class="validation-message"></div>
-            </div>
-        </div>
-        <div class="group-field-block">
-            <div class="separate-message">
-                <label for="database" title="{{t "templates.connector.scriptedSQLConnector.database"}}" class="light">{{t "templates.connector.scriptedSQLConnector.database"}}</label>
-                <input id="database" class="form-size-l" data-validator="required" type="text" name="configurationProperties.database" data-validator-event="keyup blur" value="{{connectorDefaults.configurationProperties.database}}" required>
-                <span></span>
-                <div class="validation-message"></div>
-            </div>
-        </div>
-        <div class="group-field-block no-validation-block">
-            <label for="createIfNotExists" title="{{t "templates.connector.scriptedSQLConnector.createIfNotExists"}}" class="light">{{t "templates.connector.scriptedSQLConnector.createIfNotExists"}}</label>
-            <select id="createIfNotExists" class="form-size-s" name="configurationProperties.autoCommit" required>
-            {{#staticSelect connectorDefaults.configurationProperties.autoCommit}}
-                <option value="true">{{t "common.form.true"}}</option>
-                <option value="false">{{t "common.form.false"}}</option>
-            {{/staticSelect}}
-            </select>
-        </div>
-        <div class="group-field-block no-validation-block">
-            <label for="reloadScriptOnExecution" class="light">{{t "templates.connector.scriptedSQLConnector.reloadScriptOnExecution"}}</label>
-            <select id="reloadScriptOnExecution" class="form-size-s" name="configurationProperties.reloadScriptOnExecution" required>
-            {{#staticSelect connectorDefaults.configurationProperties.reloadScriptOnExecution}}
-                <option value="true">{{t "common.form.true"}}</option>
-                <option value="false">{{t "common.form.false"}}</option>
-            {{/staticSelect}}
-            </select>
-        </div>
-        <div class="group-field-block">
-            <div class="separate-message">
-                <label for="jdbcDriver" class="light">{{t "templates.connector.scriptedSQLConnector.jdbcDriver"}}</label>
-                <input id="jdbcDriver" class="form-size-l" data-validator="required" type="text" name="configurationProperties.jdbcDriver" data-validator-event="keyup blur" value="{{connectorDefaults.configurationProperties.jdbcDriver}}" required>
-                <span></span>
-                <div class="validation-message"></div>
-            </div>
-        </div>
-        <div class="group-field-block">
-            <div class="separate-message">
-                <label for="jdbcConnectionUrl" class="light">{{t "templates.connector.scriptedSQLConnector.jdbcConnectionUrl"}}</label>
-                <input id="jdbcConnectionUrl" class="form-size-l" data-validator="required" type="text" name="configurationProperties.jdbcConnectionUrl" data-validator-event="keyup blur" value="{{connectorDefaults.configurationProperties.jdbcConnectionUrl}}" required>
-                <span></span>
-                <div class="validation-message"></div>
-            </div>
-        </div>
-        <div class="group-field-block">
-            <div class="separate-message">
-                <label for="jdbcUrlTemplate" class="light">{{t "templates.connector.scriptedSQLConnector.jdbcUrlTemplate"}}</label>
-                <input id="jdbcUrlTemplate" class="form-size-l" data-validator="required" type="text" name="configurationProperties.jdbcUrlTemplate" data-validator-event="keyup blur" value="{{connectorDefaults.configurationProperties.jdbcUrlTemplate}}" required>
-                <span></span>
-                <div class="validation-message"></div>
->>>>>>> 25ad0a02
             </div>
         </div>
     </div>
@@ -192,7 +106,7 @@
         <div class="form-group has-feedback">
             <label class="col-sm-3 control-label" for="createScriptFileName">{{t "templates.connector.scriptedSQLConnector.createScriptFileName"}}</label>
             <div class="col-sm-8">
-                <input class="form-control" type="text" id="createScriptFileName" name="configurationProperties.createScriptFileName" value="{{connectorDefaults.configurationProperties.createScriptFileName}}"  data-validator-event="keyup blur" data-validator="required" />
+                <input class="form-control" type="text" id="createScriptFileName" name="configurationProperties.createScriptFileName" value="{{connectorDefaults.configurationProperties.createScriptFileName}}"  data-validator-event="keyup blur"/>
                 <div class="validation-message"></div>
                 <span class="error form-control-feedback"><i class='fa validation-icon'></i></span>
             </div>
@@ -200,104 +114,56 @@
         <div class="form-group has-feedback">
             <label class="col-sm-3 control-label" for="testScriptFileName">{{t "templates.connector.scriptedSQLConnector.testScriptFileName"}}</label>
             <div class="col-sm-8">
-                <input class="form-control" type="text" id="testScriptFileName" name="configurationProperties.testScriptFileName" value="{{connectorDefaults.configurationProperties.testScriptFileName}}"  data-validator-event="keyup blur" data-validator="required" />
+                <input class="form-control" type="text" id="testScriptFileName" name="configurationProperties.testScriptFileName" value="{{connectorDefaults.configurationProperties.testScriptFileName}}"  data-validator-event="keyup blur"/>
                 <div class="validation-message"></div>
                 <span class="error form-control-feedback"><i class='fa validation-icon'></i></span>
             </div>
         </div>
-<<<<<<< HEAD
         <div class="form-group has-feedback">
             <label class="col-sm-3 control-label" for="searchScriptFileName">{{t "templates.connector.scriptedSQLConnector.searchScriptFileName"}}</label>
             <div class="col-sm-8">
-                <input class="form-control" type="text" id="searchScriptFileName" name="configurationProperties.searchScriptFileName" value="{{connectorDefaults.configurationProperties.searchScriptFileName}}"  data-validator-event="keyup blur" data-validator="required" />
-=======
-        <div class="group-field-block">
-            <div class="separate-message">
-                <label for="searchScriptFileName" class="light">{{t "templates.connector.scriptedSQLConnector.searchScriptFileName"}}</label>
-                <input id="searchScriptFileName" class="form-size-l" data-validator="required" type="text" name="configurationProperties.searchScriptFileName" data-validator-event="keyup blur" value="{{connectorDefaults.configurationProperties.searchScriptFileName}}" required>
-                <span></span>
->>>>>>> 25ad0a02
+                <input class="form-control" type="text" id="searchScriptFileName" name="configurationProperties.searchScriptFileName" value="{{connectorDefaults.configurationProperties.searchScriptFileName}}"  data-validator-event="keyup blur"/>
                 <div class="validation-message"></div>
                 <span class="error form-control-feedback"><i class='fa validation-icon'></i></span>
             </div>
         </div>
-<<<<<<< HEAD
         <div class="form-group has-feedback">
             <label class="col-sm-3 control-label" for="authenticateScriptFileName">{{t "templates.connector.scriptedSQLConnector.authenticateScriptFileName"}}</label>
             <div class="col-sm-8">
-                <input class="form-control" type="text" id="authenticateScriptFileName" name="configurationProperties.authenticateScriptFileName" value="{{connectorDefaults.configurationProperties.authenticateScriptFileName}}"  data-validator-event="keyup blur" data-validator="required" />
-=======
-        <div class="group-field-block">
-            <div class="separate-message">
-                <label for="authenticateScriptFileName" class="light">{{t "templates.connector.scriptedSQLConnector.authenticateScriptFileName"}}</label>
-                <input id="authenticateScriptFileName" class="form-size-l" data-validator="required" type="text" name="configurationProperties.authenticateScriptFileName" data-validator-event="keyup blur" value="{{connectorDefaults.configurationProperties.authenticateScriptFileName}}" required>
-                <span></span>
->>>>>>> 25ad0a02
+                <input class="form-control" type="text" id="authenticateScriptFileName" name="configurationProperties.authenticateScriptFileName" value="{{connectorDefaults.configurationProperties.authenticateScriptFileName}}"  data-validator-event="keyup blur"/>
                 <div class="validation-message"></div>
                 <span class="error form-control-feedback"><i class='fa validation-icon'></i></span>
             </div>
         </div>
-<<<<<<< HEAD
         <div class="form-group has-feedback">
             <label class="col-sm-3 control-label" for="deleteScriptFileName">{{t "templates.connector.scriptedSQLConnector.deleteScriptFileName"}}</label>
             <div class="col-sm-8">
-                <input class="form-control" type="text" id="deleteScriptFileName" name="configurationProperties.deleteScriptFileName" value="{{connectorDefaults.configurationProperties.deleteScriptFileName}}"  data-validator-event="keyup blur" data-validator="required" />
-=======
-        <div class="group-field-block">
-            <div class="separate-message">
-                <label for="deleteScriptFileName" class="light">{{t "templates.connector.scriptedSQLConnector.deleteScriptFileName"}}</label>
-                <input id="deleteScriptFileName" class="form-size-l" data-validator="required" type="text" name="configurationProperties.deleteScriptFileName" data-validator-event="keyup blur" value="{{connectorDefaults.configurationProperties.deleteScriptFileName}}" required>
-                <span></span>
->>>>>>> 25ad0a02
+                <input class="form-control" type="text" id="deleteScriptFileName" name="configurationProperties.deleteScriptFileName" value="{{connectorDefaults.configurationProperties.deleteScriptFileName}}"  data-validator-event="keyup blur"/>
                 <div class="validation-message"></div>
                 <span class="error form-control-feedback"><i class='fa validation-icon'></i></span>
             </div>
         </div>
-<<<<<<< HEAD
         <div class="form-group has-feedback">
             <label class="col-sm-3 control-label" for="updateScriptFileName">{{t "templates.connector.scriptedSQLConnector.updateScriptFileName"}}</label>
             <div class="col-sm-8">
-                <input class="form-control" type="text" id="updateScriptFileName" name="configurationProperties.updateScriptFileName" value="{{connectorDefaults.configurationProperties.updateScriptFileName}}"  data-validator-event="keyup blur" data-validator="required" />
-=======
-        <div class="group-field-block">
-            <div class="separate-message">
-                <label for="updateScriptFileName" class="light">{{t "templates.connector.scriptedSQLConnector.updateScriptFileName"}}</label>
-                <input id="updateScriptFileName" class="form-size-l" data-validator="required" type="text" name="configurationProperties.updateScriptFileName" data-validator-event="keyup blur" value="{{connectorDefaults.configurationProperties.updateScriptFileName}}" required>
-                <span></span>
->>>>>>> 25ad0a02
+                <input class="form-control" type="text" id="updateScriptFileName" name="configurationProperties.updateScriptFileName" value="{{connectorDefaults.configurationProperties.updateScriptFileName}}"  data-validator-event="keyup blur"/>
                 <div class="validation-message"></div>
                 <span class="error form-control-feedback"><i class='fa validation-icon'></i></span>
             </div>
         </div>
-<<<<<<< HEAD
         <div class="form-group has-feedback">
             <label class="col-sm-3 control-label" for="syncScriptFileName">{{t "templates.connector.scriptedSQLConnector.syncScriptFileName"}}</label>
             <div class="col-sm-8">
-                <input class="form-control" type="text" id="syncScriptFileName" name="configurationProperties.syncScriptFileName" value="{{connectorDefaults.configurationProperties.syncScriptFileName}}"  data-validator-event="keyup blur" data-validator="required" />
-=======
-        <div class="group-field-block">
-            <div class="separate-message">
-                <label for="syncScriptFileName" class="light">{{t "templates.connector.scriptedSQLConnector.syncScriptFileName"}}</label>
-                <input id="syncScriptFileName" class="form-size-l" data-validator="required" type="text" name="configurationProperties.syncScriptFileName" data-validator-event="keyup blur" value="{{connectorDefaults.configurationProperties.syncScriptFileName}}" required>
-                <span></span>
->>>>>>> 25ad0a02
+                <input class="form-control" type="text" id="syncScriptFileName" name="configurationProperties.syncScriptFileName" value="{{connectorDefaults.configurationProperties.syncScriptFileName}}"  data-validator-event="keyup blur"/>
                 <div class="validation-message"></div>
                 <span class="error form-control-feedback"><i class='fa validation-icon'></i></span>
             </div>
         </div>
-<<<<<<< HEAD
 
         <div class="form-group has-feedback">
             <label class="col-sm-3 control-label" for="schemaScriptFileName">{{t "templates.connector.scriptedSQLConnector.schemaScriptFileName"}}</label>
             <div class="col-sm-8">
-                <input class="form-control" type="text" id="schemaScriptFileName" name="configurationProperties.schemaScriptFileName" value="{{connectorDefaults.configurationProperties.schemaScriptFileName}}"  data-validator-event="keyup blur" data-validator="required" />
-=======
-        <div class="group-field-block">
-            <div class="separate-message">
-                <label for="schemaScriptFileName" class="light">{{t "templates.connector.scriptedSQLConnector.schemaScriptFileName"}}</label>
-                <input id="schemaScriptFileName" class="form-size-l" data-validator="required" type="text" name="configurationProperties.schemaScriptFileName" data-validator-event="keyup blur" value="{{connectorDefaults.configurationProperties.schemaScriptFileName}}" required>
-                <span></span>
->>>>>>> 25ad0a02
+                <input class="form-control" type="text" id="schemaScriptFileName" name="configurationProperties.schemaScriptFileName" value="{{connectorDefaults.configurationProperties.schemaScriptFileName}}"  data-validator-event="keyup blur"/>
                 <div class="validation-message"></div>
                 <span class="error form-control-feedback"><i class='fa validation-icon'></i></span>
             </div>
