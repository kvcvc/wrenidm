/**
 * DO NOT ALTER OR REMOVE COPYRIGHT NOTICES OR THIS HEADER.
 *
 * Copyright (c) 2011-2015 ForgeRock AS. All rights reserved.
 *
 * The contents of this file are subject to the terms
 * of the Common Development and Distribution License
 * (the License). You may not use this file except in
 * compliance with the License.
 *
 * You can obtain a copy of the License at
 * http://forgerock.org/license/CDDLv1.0.html
 * See the License for the specific language governing
 * permission and limitations under the License.
 *
 * When distributing Covered Code, include this CDDL
 * Header Notice in each file and include the License file
 * at http://forgerock.org/license/CDDLv1.0.html
 * If applicable, add the following below the CDDL Header,
 * with the fields enclosed by brackets [] replaced by
 * your own identifying information:
 * "Portions Copyrighted [year] [name of copyright owner]"
 */

/*global define */

/**
 * @author huck.elliott
 */
define("org/forgerock/openidm/ui/admin/workflow/ProcessInstanceView", [
    "jquery",
    "underscore",
    "org/forgerock/commons/ui/common/main/AbstractView",
    "org/forgerock/commons/ui/common/main/EventManager",
    "org/forgerock/commons/ui/common/main/Router",
    "org/forgerock/commons/ui/common/util/Constants",
    "org/forgerock/commons/ui/common/util/UIUtils",
    "org/forgerock/commons/ui/common/main/AbstractModel",
    "org/forgerock/commons/ui/common/components/Messages",
    "org/forgerock/commons/ui/common/main/AbstractCollection",
    "backgrid",
    "org/forgerock/openidm/ui/admin/util/BackgridUtils"
<<<<<<< HEAD
], function($, _, AbstractView, eventManager, constants, UIUtils, AbstractModel, messagesManager, AbstractCollection, Backgrid, BackgridUtils) {
=======
], function(AbstractView, eventManager, router, constants, UIUtils, AbstractModel, messagesManager, AbstractCollection, Backgrid, BackgridUtils) {
>>>>>>> 40573f43
    var ProcessInstanceModel = AbstractModel.extend({ url: "/openidm/workflow/processinstance" }),
        ProcessDefinitionModel = AbstractModel.extend({ url: "/openidm/workflow/processdefinition" }),
        UserModel = AbstractModel.extend({ url: "/openidm/managed/user" }),
        TaskInstanceCollection = AbstractCollection.extend({
            mode: "client"
        }),
        ProcessInstanceView = AbstractView.extend({
        template: "templates/admin/workflow/ProcessInstanceViewTemplate.html",

        events: {
            "click #cancelProcessBtn" : "cancelProcess"
        },
        cancelProcess: function(e) {
            if (e) {
                e.preventDefault();
            }

            UIUtils.jqConfirm($.t("templates.processInstance.cancelConfirmation"), _.bind(function() {
                this.model.destroy({
                    success: function() {
                        messagesManager.messages.addMessage({"message": $.t("templates.processInstance.cancelProcessSuccess")});
                        eventManager.sendEvent(constants.ROUTE_REQUEST, {routeName: "processListView"});
                    }
                });
            }, this));
        },
        render: function(args, callback) {
            var processDefinition = new ProcessDefinitionModel(),
                startedBy = new UserModel(),
                owner = new UserModel();

            this.model = new ProcessInstanceModel();

            this.model.id = args[0];

            this.model.fetch().then(_.bind(function(){
                var fetchArr = [];
                this.data.processInstance = this.model.toJSON();

                if (this.data.processInstance.startUserId) {
                    startedBy.id = this.data.processInstance.startUserId;
                    fetchArr.push(startedBy.fetch());
                }

                processDefinition.id = this.data.processInstance.processDefinitionId;
                fetchArr.push(processDefinition.fetch());

                $.when.apply($, fetchArr).done(_.bind(function(){

                    this.data.processDefinition = processDefinition.toJSON();
                    this.data.startedBy = startedBy.toJSON();
                    
                    if (this.data.processDefinition.processDiagramResourceName) {
                        this.data.showDiagram = true;
                        if (!this.model.get("endTime")) {
                            this.data.diagramUrl = "/openidm/workflow/processinstance/" + this.model.id + "?_fields=/diagram&_mimeType=image/png";
                        } else {
                            this.data.diagramUrl = "/openidm/workflow/processdefinition/" + this.data.processDefinition._id + "?_fields=/diagram&_mimeType=image/png";
                        }
                    }

                    this.parentRender(_.bind(function(){

                        this.buildTasksGrid();

                        if(callback) {
                            callback();
                        }
                    },this));

                },this));

            },this));
        },
        buildTasksGrid: function () {
            var processTasks = new TaskInstanceCollection(_.sortBy(this.model.attributes.tasks, "startTime").reverse()),
                cols = [
                    {
                        name: "name",
                        label: "Task",
                        editable: false,
                        cell: "string",
                        sortable: false
                    },
                    {
                        name: "assignee",
                        label: "Assignee",
                        editable: false,
                        cell: "string",
                        sortable: false
                    },
                    {
                        name: "dueDate",
                        label: "Due",
                        editable: false,
                        cell: BackgridUtils.DateCell("dueDate"),
                        sortable: false
                    },
                    {
                        name: "startTime",
                        label: "Created",
                        editable: false,
                        cell: BackgridUtils.DateCell("startTime"),
                        sortable: false
                    },
                    {
                        name: "endTime",
                        label: "Completed",
                        editable: false,
                        cell: BackgridUtils.DateCell("endTime"),
                        sortable: false
                    }, 
                    {
                        name: "",
                        cell: BackgridUtils.ButtonCell([{
                            className: "fa fa-pencil grid-icon",
                            callback: function() {
                                eventManager.sendEvent(constants.EVENT_CHANGE_VIEW, {route: router.configuration.routes.taskInstanceView, args: [this.model.id]});
                            }
                        }], function() {
                            if (this.model.attributes.endTime) {
                                this.$el.empty();
                            }
                        }),
                        sortable: false,
                        editable: false
                    }
                ],
                tasksGrid = new Backgrid.Grid({
                    columns: BackgridUtils.addSmallScreenCell(cols),
                    collection: processTasks,
                    className: "table"
                });

            this.$el.find("#tasksGrid").append(tasksGrid.render().el);

        }
    });

    return new ProcessInstanceView();
});<|MERGE_RESOLUTION|>--- conflicted
+++ resolved
@@ -24,9 +24,6 @@
 
 /*global define */
 
-/**
- * @author huck.elliott
- */
 define("org/forgerock/openidm/ui/admin/workflow/ProcessInstanceView", [
     "jquery",
     "underscore",
@@ -40,11 +37,7 @@
     "org/forgerock/commons/ui/common/main/AbstractCollection",
     "backgrid",
     "org/forgerock/openidm/ui/admin/util/BackgridUtils"
-<<<<<<< HEAD
-], function($, _, AbstractView, eventManager, constants, UIUtils, AbstractModel, messagesManager, AbstractCollection, Backgrid, BackgridUtils) {
-=======
-], function(AbstractView, eventManager, router, constants, UIUtils, AbstractModel, messagesManager, AbstractCollection, Backgrid, BackgridUtils) {
->>>>>>> 40573f43
+], function($, _, AbstractView, eventManager, router, constants, UIUtils, AbstractModel, messagesManager, AbstractCollection, Backgrid, BackgridUtils) {
     var ProcessInstanceModel = AbstractModel.extend({ url: "/openidm/workflow/processinstance" }),
         ProcessDefinitionModel = AbstractModel.extend({ url: "/openidm/workflow/processdefinition" }),
         UserModel = AbstractModel.extend({ url: "/openidm/managed/user" }),
@@ -96,7 +89,7 @@
 
                     this.data.processDefinition = processDefinition.toJSON();
                     this.data.startedBy = startedBy.toJSON();
-                    
+
                     if (this.data.processDefinition.processDiagramResourceName) {
                         this.data.showDiagram = true;
                         if (!this.model.get("endTime")) {
@@ -156,7 +149,7 @@
                         editable: false,
                         cell: BackgridUtils.DateCell("endTime"),
                         sortable: false
-                    }, 
+                    },
                     {
                         name: "",
                         cell: BackgridUtils.ButtonCell([{
