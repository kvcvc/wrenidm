/**
 * DO NOT ALTER OR REMOVE COPYRIGHT NOTICES OR THIS HEADER.
 *
 * Copyright (c) 2011-2015 ForgeRock AS. All rights reserved.
 *
 * The contents of this file are subject to the terms
 * of the Common Development and Distribution License
 * (the License). You may not use this file except in
 * compliance with the License.
 *
 * You can obtain a copy of the License at
 * http://forgerock.org/license/CDDLv1.0.html
 * See the License for the specific language governing
 * permission and limitations under the License.
 *
 * When distributing Covered Code, include this CDDL
 * Header Notice in each file and include the License file
 * at http://forgerock.org/license/CDDLv1.0.html
 * If applicable, add the following below the CDDL Header,
 * with the fields enclosed by brackets [] replaced by
 * your own identifying information:
 * "Portions Copyrighted [year] [name of copyright owner]"
 */

/*global define */

define("org/forgerock/openidm/ui/admin/workflow/TaskInstanceView", [
    "jquery",
    "underscore",
    "handlebars",
    "org/forgerock/commons/ui/common/main/AbstractView",
    "org/forgerock/commons/ui/common/main/EventManager",
    "org/forgerock/commons/ui/common/util/Constants",
    "org/forgerock/commons/ui/common/util/UIUtils",
    "org/forgerock/commons/ui/common/main/AbstractModel",
    "org/forgerock/openidm/ui/admin/util/WorkflowUtils"
], function($, _, Handlebars, AbstractView, eventManager, constants, UIUtils, AbstractModel, WorkflowUtils) {
    var TaskModel = AbstractModel.extend({ url: "/openidm/workflow/taskinstance" }),
        ProcessModel = AbstractModel.extend({ url: "/openidm/workflow/processdefinition" }),
        UserModel = AbstractModel.extend({ url: "/openidm/managed/user" }),
        TaskInstanceView = AbstractView.extend({
            template: "templates/admin/workflow/TaskInstanceViewTemplate.html",

            events: {
                "click .assignTask" : "showCandidateUserSelection"
            },
            render: function(args, callback) {
                var process = new ProcessModel(),
                    assignee = new UserModel();
<<<<<<< HEAD

=======
                
                this.data = {
                    showForm: false,
                    canAssign: false
                };
                
>>>>>>> 40573f43
                this.model = new TaskModel();

                this.model.id = args[0];

                this.model.fetch().then(_.bind(function () {
                    var fetchArr = [];

                    this.data.task = this.model.toJSON();

                    if (this.data.task.assignee) {
                        assignee.id = this.data.task.assignee;
                        fetchArr.push(assignee.fetch());
                    }

                    process.id = this.data.task.processDefinitionId;
                    fetchArr.push(process.fetch());

                    $.when.apply($, fetchArr).done(_.bind(function(){
                        var formTemplate = _.filter(this.data.task.formProperties, function(p) { return _.has(p,"_formGenerationTemplate"); });

                        this.data.process = process.toJSON();
                        this.data.assignee = assignee.toJSON();

                        if(formTemplate.length) {
                            this.data.showForm = true;

                            this.data.taskForm = Handlebars.compile(formTemplate[0]._formGenerationTemplate)(this.data.task);
                        }

                        if(!this.data.showForm && this.data.process.formGenerationTemplate) {
                            this.data.showForm = true;

                            this.data.taskForm = Handlebars.compile(this.data.process.formGenerationTemplate)(this.data.task);
                        }

                        this.parentRender(_.bind(function(){

                            if (this.data.showForm) {
                                this.populateTaskForm();
                            }

                            if (callback) {
                                callback();
                            }
                        },this));

                    },this));

                },this));
            },
            showCandidateUserSelection: function (e) {
                if (e) {
                    e.preventDefault();
                }

                WorkflowUtils.showCandidateUserSelection(this);
            },
            populateTaskForm: function () {
                /*
                 * sometimes form input fields have no replacement tokens like:
                 *    <input type="text" value="" name="userName"/>
                 * in this case form values will not be filled in when doing Handlebars.compile(html)(data)
                 *
                 * if there are replacement tokens like:
                 *    <input type="text" value="{{variables.userName}}" name="userName"/>
                 * it will work fine
                 *
                 * this loop is a fail safe so all forms are filled in with the task's variable values
                 */
                _.each(_.keys(this.data.task.variables), _.bind(function (key) {
                    this.$el.find("[name=" + key + "]").val(this.data.task.variables[key]);
                }, this));

                this.$el.find("#taskForm :input").prop("disabled", true);

                this.$el.find("#taskForm .error").hide();
            }
        });

    return new TaskInstanceView();
});<|MERGE_RESOLUTION|>--- conflicted
+++ resolved
@@ -47,16 +47,12 @@
             render: function(args, callback) {
                 var process = new ProcessModel(),
                     assignee = new UserModel();
-<<<<<<< HEAD
 
-=======
-                
                 this.data = {
                     showForm: false,
                     canAssign: false
                 };
-                
->>>>>>> 40573f43
+
                 this.model = new TaskModel();
 
                 this.model.id = args[0];
