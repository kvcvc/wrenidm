--- conflicted
+++ resolved
@@ -22,11 +22,7 @@
  * "Portions Copyrighted [year] [name of copyright owner]"
  */
 
-<<<<<<< HEAD
 /*global define */
-=======
-/*global define, $, _ */
->>>>>>> 40573f43
 
 define("org/forgerock/openidm/ui/admin/workflow/ProcessDefinitionsView", [
     "jquery",
@@ -34,15 +30,10 @@
     "org/forgerock/openidm/ui/admin/util/AdminAbstractView",
     "org/forgerock/commons/ui/common/main/AbstractModel",
     "org/forgerock/commons/ui/common/main/AbstractCollection",
-<<<<<<< HEAD
-    "backgrid"
+    "backgrid",
+    "org/forgerock/openidm/ui/admin/util/BackgridUtils"
 ], function($, _,
             AdminAbstractView,
-=======
-    "backgrid",
-    "org/forgerock/openidm/ui/admin/util/BackgridUtils"
-], function(AdminAbstractView,
->>>>>>> 40573f43
             AbstractModel,
             AbstractCollection,
             Backgrid,
