--- conflicted
+++ resolved
@@ -326,12 +326,8 @@
         <module>openidm-quartz-fragment</module>
         <module>openidm-scheduler</module>
         <module>openidm-security-jetty</module>
-<<<<<<< HEAD
-	    <module>openidm-security</module>
-=======
         <module>openidm-security</module>
         <module>openidm-servlet</module>
->>>>>>> 8e5c4755
         <module>openidm-shell</module>
         <module>openidm-smartevent</module>
         <module>openidm-system</module>
