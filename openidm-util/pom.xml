<?xml version="1.0" encoding="UTF-8"?>
<!--
  ~ DO NOT ALTER OR REMOVE COPYRIGHT NOTICES OR THIS HEADER.
  ~
  ~ Copyright (c) 2011-2013 ForgeRock AS. All Rights Reserved
  ~
  ~ The contents of this file are subject to the terms
  ~ of the Common Development and Distribution License
  ~ (the License). You may not use this file except in
  ~ compliance with the License.
  ~
  ~ You can obtain a copy of the License at
  ~ http://forgerock.org/license/CDDLv1.0.html
  ~ See the License for the specific language governing
  ~ permission and limitations under the License.
  ~
  ~ When distributing Covered Code, include this CDDL
  ~ Header Notice in each file and include the License file
  ~ at http://forgerock.org/license/CDDLv1.0.html
  ~ If applicable, add the following below the CDDL Header,
  ~ with the fields enclosed by brackets [] replaced by
  ~ your own identifying information:
  ~ "Portions Copyrighted [year] [name of copyright owner]"
  -->
<project xmlns="http://maven.apache.org/POM/4.0.0" xmlns:xsi="http://www.w3.org/2001/XMLSchema-instance" xsi:schemaLocation="http://maven.apache.org/POM/4.0.0 http://maven.apache.org/xsd/maven-4.0.0.xsd">
    <modelVersion>4.0.0</modelVersion>
    <parent>
        <groupId>org.forgerock.openidm</groupId>
        <artifactId>openidm-project</artifactId>
        <version>2.2.0-SNAPSHOT</version>
    </parent>
    <artifactId>openidm-util</artifactId>
    <name>OpenIDM utility classes</name>
    <packaging>bundle</packaging>
    <properties>
<<<<<<< HEAD
        <openidm.osgi.import.defaults>org.forgerock.json.resource.servlet;version="[2.0,2.1)",org.eclipse.wst.jsdt.debug.rhino.debugger;resolution:=optional</openidm.osgi.import.defaults>
=======
        <!--<openidm.osgi.import.defaults>org.eclipse.wst.jsdt.debug.rhino.debugger;resolution:=optional</openidm.osgi.import.defaults>-->
>>>>>>> 9eb2ac65
    </properties>
    <dependencies>
        <dependency>
            <groupId>org.forgerock.commons</groupId>
            <artifactId>json-patch</artifactId>
        </dependency>
        <dependency>
            <groupId>org.forgerock.commons</groupId>
            <artifactId>json-crypto</artifactId>
        </dependency>
        <dependency>
            <groupId>org.forgerock.commons</groupId>
<<<<<<< HEAD
            <artifactId>json-resource</artifactId>
=======
            <artifactId>org.forgerock.json.resource</artifactId>
        </dependency>
        <dependency>
            <groupId>org.forgerock.commons</groupId>
            <artifactId>forgerock-util</artifactId>
>>>>>>> 9eb2ac65
        </dependency>
        <dependency>
            <groupId>org.forgerock.openidm</groupId>
            <artifactId>openidm-system</artifactId>
            <version>${openidm.version}</version>
        </dependency>
        <dependency>
            <groupId>org.forgerock.openidm</groupId>
            <artifactId>openidm-smartevent</artifactId>
            <version>${openidm.version}</version>
            <scope>provided</scope>
        </dependency>
        <dependency>
            <groupId>org.apache.felix</groupId>
            <artifactId>org.apache.felix.framework</artifactId>
        </dependency>
        <dependency>
            <groupId>org.osgi</groupId>
            <artifactId>org.osgi.compendium</artifactId>
        </dependency>
        <dependency>
            <groupId>org.apache.felix</groupId>
            <artifactId>org.apache.felix.fileinstall</artifactId>
            <scope>provided</scope>
            <optional>true</optional>
        </dependency>
        <dependency>
            <groupId>org.apache.felix</groupId>
            <artifactId>org.apache.felix.scr.annotations</artifactId>
            <scope>provided</scope>
        </dependency>
        <dependency>
            <groupId>org.apache.commons</groupId>
            <artifactId>commons-lang3</artifactId>
        </dependency>
        <dependency>
            <groupId>joda-time</groupId>
            <artifactId>joda-time</artifactId>
            <version>2.2</version>
        </dependency>

        <dependency>
            <groupId>org.slf4j</groupId>
            <artifactId>slf4j-api</artifactId>
        </dependency>

        <!-- Test Dependencies -->
        <dependency>
            <groupId>org.easytesting</groupId>
            <artifactId>fest-assert-core</artifactId>
            <scope>test</scope>
        </dependency>
        <dependency>
            <groupId>org.testng</groupId>
            <artifactId>testng</artifactId>
            <scope>test</scope>
        </dependency>
    </dependencies>
    <build>
        <resources>
            <resource>
                <directory>${basedir}/src/main/java</directory>
                <includes>
                    <include>META-INF/**/*</include>
                </includes>
            </resource>
        </resources>
        <plugins>
            <plugin>
                <groupId>org.apache.felix</groupId>
                <artifactId>maven-scr-plugin</artifactId>
                <executions>
                    <execution>
                        <id>generate-scr-scrdescriptor</id>
                        <goals>
                            <goal>scr</goal>
                        </goals>
                    </execution>
                </executions>
            </plugin>
            <plugin>
                <groupId>org.apache.felix</groupId>
                <artifactId>maven-bundle-plugin</artifactId>
                <extensions>true</extensions>
                <configuration>
                    <instructions>
<<<<<<< HEAD
                        <Bundle-Activator>org.forgerock.openidm.router.Activator</Bundle-Activator>
=======
                        <!-- Felix (with <=4.2.1) has some trouble attaching fragments if a bundle is already resolved. Start order doesn't always resolve this if resolution is triggered through references. To allow attaching fragments to the rhino script engine, we delay resolving it by accessing via dynamic import instead -->
                        <DynamicImport-Package>
                            org.eclipse.wst.jsdt.debug.rhino.debugger,
                            org.mozilla.javascript,
                            org.mozilla.javascript.tools.shell
                        </DynamicImport-Package>
                        <Export-Package>
                            org.forgerock.openidm.audit.util;version=${openidm.version},
                            org.forgerock.openidm.crypto;version=${openidm.version},
                            org.forgerock.openidm.metadata;version=${openidm.version},
                            org.forgerock.openidm.objset;version=${openidm.version},
                            org.forgerock.openidm.osgi;version=${openidm.version},
                            org.forgerock.openidm.patch;version=${openidm.version},
                            org.forgerock.openidm.scope;version=${openidm.version},
                            org.forgerock.openidm.script;version=${openidm.version},
                            org.forgerock.openidm.script.javascript;version=${openidm.version},
                            org.forgerock.openidm.sync;version=${openidm.version},
                            org.forgerock.openidm.util;version=${openidm.version}
                        </Export-Package>
>>>>>>> 9eb2ac65
                    </instructions>
                </configuration>
            </plugin>
        </plugins>
    </build>
</project><|MERGE_RESOLUTION|>--- conflicted
+++ resolved
@@ -30,14 +30,11 @@
         <version>2.2.0-SNAPSHOT</version>
     </parent>
     <artifactId>openidm-util</artifactId>
-    <name>OpenIDM utility classes</name>
     <packaging>bundle</packaging>
+    <name>OpenIDM Utility Bundle</name>
+    <description>This bundle contains the common utilities</description>
     <properties>
-<<<<<<< HEAD
         <openidm.osgi.import.defaults>org.forgerock.json.resource.servlet;version="[2.0,2.1)",org.eclipse.wst.jsdt.debug.rhino.debugger;resolution:=optional</openidm.osgi.import.defaults>
-=======
-        <!--<openidm.osgi.import.defaults>org.eclipse.wst.jsdt.debug.rhino.debugger;resolution:=optional</openidm.osgi.import.defaults>-->
->>>>>>> 9eb2ac65
     </properties>
     <dependencies>
         <dependency>
@@ -50,46 +47,19 @@
         </dependency>
         <dependency>
             <groupId>org.forgerock.commons</groupId>
-<<<<<<< HEAD
             <artifactId>json-resource</artifactId>
-=======
-            <artifactId>org.forgerock.json.resource</artifactId>
         </dependency>
         <dependency>
             <groupId>org.forgerock.commons</groupId>
-            <artifactId>forgerock-util</artifactId>
->>>>>>> 9eb2ac65
+            <artifactId>i18n-slf4j</artifactId>
         </dependency>
         <dependency>
             <groupId>org.forgerock.openidm</groupId>
             <artifactId>openidm-system</artifactId>
             <version>${openidm.version}</version>
         </dependency>
-        <dependency>
-            <groupId>org.forgerock.openidm</groupId>
-            <artifactId>openidm-smartevent</artifactId>
-            <version>${openidm.version}</version>
-            <scope>provided</scope>
-        </dependency>
-        <dependency>
-            <groupId>org.apache.felix</groupId>
-            <artifactId>org.apache.felix.framework</artifactId>
-        </dependency>
-        <dependency>
-            <groupId>org.osgi</groupId>
-            <artifactId>org.osgi.compendium</artifactId>
-        </dependency>
-        <dependency>
-            <groupId>org.apache.felix</groupId>
-            <artifactId>org.apache.felix.fileinstall</artifactId>
-            <scope>provided</scope>
-            <optional>true</optional>
-        </dependency>
-        <dependency>
-            <groupId>org.apache.felix</groupId>
-            <artifactId>org.apache.felix.scr.annotations</artifactId>
-            <scope>provided</scope>
-        </dependency>
+
+
         <dependency>
             <groupId>org.apache.commons</groupId>
             <artifactId>commons-lang3</artifactId>
@@ -99,34 +69,73 @@
             <artifactId>joda-time</artifactId>
             <version>2.2</version>
         </dependency>
+        <dependency>
+            <groupId>com.fasterxml.jackson.module</groupId>
+            <artifactId>jackson-module-afterburner</artifactId>
+        </dependency>
 
+        <!-- Provided OSGi Dependencies -->
         <dependency>
-            <groupId>org.slf4j</groupId>
-            <artifactId>slf4j-api</artifactId>
+            <groupId>org.osgi</groupId>
+            <artifactId>org.osgi.core</artifactId>
+            <scope>provided</scope>
+        </dependency>
+        <!-- TODO Remove org.apache.felix.framework with Compendium 4.3 -->
+        <dependency>
+            <groupId>org.apache.felix</groupId>
+            <artifactId>org.apache.felix.framework</artifactId>
+            <scope>provided</scope>
+        </dependency>
+        <dependency>
+            <groupId>org.osgi</groupId>
+            <artifactId>org.osgi.compendium</artifactId>
+            <scope>provided</scope>
+        </dependency>
+
+        <!-- Provided Dependencies -->
+        <dependency>
+            <groupId>org.apache.felix</groupId>
+            <artifactId>org.apache.felix.scr.annotations</artifactId>
+            <scope>provided</scope>
+        </dependency>
+        <dependency>
+            <groupId>org.forgerock.openidm</groupId>
+            <artifactId>openidm-smartevent</artifactId>
+            <version>${openidm.version}</version>
+            <scope>provided</scope>
         </dependency>
 
         <!-- Test Dependencies -->
+        <dependency>
+            <groupId>org.testng</groupId>
+            <artifactId>testng</artifactId>
+            <scope>test</scope>
+        </dependency>
         <dependency>
             <groupId>org.easytesting</groupId>
             <artifactId>fest-assert-core</artifactId>
             <scope>test</scope>
         </dependency>
-        <dependency>
-            <groupId>org.testng</groupId>
-            <artifactId>testng</artifactId>
-            <scope>test</scope>
-        </dependency>
     </dependencies>
     <build>
-        <resources>
-            <resource>
-                <directory>${basedir}/src/main/java</directory>
-                <includes>
-                    <include>META-INF/**/*</include>
-                </includes>
-            </resource>
-        </resources>
         <plugins>
+            <plugin>
+                <groupId>org.forgerock.commons</groupId>
+                <artifactId>i18n-maven-plugin</artifactId>
+                <executions>
+                    <execution>
+                        <phase>generate-sources</phase>
+                        <goals>
+                            <goal>generate-messages</goal>
+                        </goals>
+                        <configuration>
+                            <messageFiles>
+                                <messageFile>org/forgerock/openidm/util/resource.properties</messageFile>
+                            </messageFiles>
+                        </configuration>
+                    </execution>
+                </executions>
+            </plugin>
             <plugin>
                 <groupId>org.apache.felix</groupId>
                 <artifactId>maven-scr-plugin</artifactId>
@@ -145,29 +154,8 @@
                 <extensions>true</extensions>
                 <configuration>
                     <instructions>
-<<<<<<< HEAD
                         <Bundle-Activator>org.forgerock.openidm.router.Activator</Bundle-Activator>
-=======
-                        <!-- Felix (with <=4.2.1) has some trouble attaching fragments if a bundle is already resolved. Start order doesn't always resolve this if resolution is triggered through references. To allow attaching fragments to the rhino script engine, we delay resolving it by accessing via dynamic import instead -->
-                        <DynamicImport-Package>
-                            org.eclipse.wst.jsdt.debug.rhino.debugger,
-                            org.mozilla.javascript,
-                            org.mozilla.javascript.tools.shell
-                        </DynamicImport-Package>
-                        <Export-Package>
-                            org.forgerock.openidm.audit.util;version=${openidm.version},
-                            org.forgerock.openidm.crypto;version=${openidm.version},
-                            org.forgerock.openidm.metadata;version=${openidm.version},
-                            org.forgerock.openidm.objset;version=${openidm.version},
-                            org.forgerock.openidm.osgi;version=${openidm.version},
-                            org.forgerock.openidm.patch;version=${openidm.version},
-                            org.forgerock.openidm.scope;version=${openidm.version},
-                            org.forgerock.openidm.script;version=${openidm.version},
-                            org.forgerock.openidm.script.javascript;version=${openidm.version},
-                            org.forgerock.openidm.sync;version=${openidm.version},
-                            org.forgerock.openidm.util;version=${openidm.version}
-                        </Export-Package>
->>>>>>> 9eb2ac65
+                        <Bundle-Category>utility</Bundle-Category>
                     </instructions>
                 </configuration>
             </plugin>
