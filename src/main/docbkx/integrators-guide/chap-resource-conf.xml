--- conflicted
+++ resolved
@@ -976,6 +976,15 @@
      <listitem>
       <para>If <literal>true</literal>, OpenIDM modifies group membership when
       entries are renamed or deleted.</para>
+      <para>In the sample LDAP connector configuration file provided with
+      OpenIDM, this property is set to <literal>false</literal>. This means
+      that LDAP group membership is not modified when entries are renamed or
+      deleted in OpenIDM. To ensure that entries are removed from LDAP groups
+      when the entries are deleted, set this property to <literal>true</literal>
+      or enable referential integrity on the LDAP server. For OpenDJ, see
+      <link xlink:href="http://docs.forgerock.org/en/opendj/2.6.0/admin-guide/index.html#referential-integrity">
+      <citetitle>Configuring Referential Integrity</citetitle></link> for more
+      information.</para>
      </listitem>
     </varlistentry>
     <varlistentry>
@@ -1228,22 +1237,6 @@
            (<literal>provisioner.openicf.connectorinfoprovider.json</literal>).</para>
      </step>
      <step>
-<<<<<<< HEAD
-      <para>At the command prompt (click <literal>Start</literal>, <literal>Run</literal>,
-      then type <literal>cmd</literal>, set the key for the Connector Server by changing
-      to the directory where the Connector Server was installed and executing the
-      following command, using a string value for <literal>newkey</literal>:
-      </para>
-      <screen>ConnectorServer.exe /setkey &lt;newkey&gt;</screen>
-      <para>This key is used by clients connecting to the Connector Server.</para>
-     </step>
-     <step>
-      <para>Review the <filename>ConnectorServer.exe.config</filename> file to verify
-      additional configuration. This includes the port, address, and SSL settings in
-      the <filename>AppSettings</filename>.
-     
-     <screen>&lt;add key="connectorserver.port" value="8759" /&gt;
-=======
          <para>Edit the Connector Server connection settings.</para>
          <para>The Connector Server configuration is saved in a file named
          <filename>ConnectorServer.exe.config</filename> (in the directory in
@@ -1253,23 +1246,8 @@
          <literal>AppSettings</literal> item.</para>
      
          <screen width="88">&lt;add key="connectorserver.port" value="8759" /&gt;
->>>>>>> 756173ae
 &lt;add key="connectorserver.usessl" value="false" /&gt;
-
 &lt;add key="connectorserver.certificatestorename" value="ConnectorServerSSLCertificate" /&gt;
-<<<<<<< HEAD
-&lt;add key="connectorserver.ifaddress" value="0.0.0.0" /&gt;
-</screen>
-      </para>
-      <para>The port can be set by changing the value of <literal>connectorserver.port</literal>.
-      The listening socket can be bound to a particular address, or can be left as 0.0.0.0.
-      </para>
-      <para>To configure the server to use SSL, set the value of
-      <literal>connectorserver.usessl</literal> to <literal>true</literal> and set
-      the value of <filename>connectorserver.certifacatestorename</filename> to
-      the certificate store name.
-      </para>
-=======
 &lt;add key="connectorserver.ifaddress" value="0.0.0.0" /&gt;</screen>
 
          <variablelist>
@@ -1318,7 +1296,6 @@
                  </listitem>
              </varlistentry>
          </variablelist>
->>>>>>> 756173ae
      </step>
      <step>
       <para>Check the trace settings, in the same configuration file, under
@@ -1559,15 +1536,6 @@
             <para>The updated configuration is applied immediately.</para>
      </step>
      <step>
-<<<<<<< HEAD
-      <para>Edit the <literal>configurationProperties</literal> according to your 
-      setup and make sure that the <literal>bundleVersion</literal> is the same
-      version as <filename>ActioveDirectory.Connector.dll</filename> in the Windows 
-      Connector Server folder. (Right click on the <literal>dll</literal>, 
-      <literal>properties</literal>, <literal>tab details</literal>, and <literal>Product 
-      version</literal>.)
-      </para>
-=======
          <para>Check that the connector has been configured correctly by
          running the following command in the OSGi console:</para>
          <screen>scr list</screen>
@@ -1576,7 +1544,6 @@
          <screen>[29] [active] org.forgerock.openidm.provisioner.openicf.connectorinfoprovider</screen>
          <para>The number of the module may differ. Make a note of the number,
          for use in the commands that follow.</para>
->>>>>>> 756173ae
      </step>
      <step>
          <para>Review the content of the connector using the following command
@@ -2064,7 +2031,7 @@
            </listitem>
             <listitem>
              <para>The path to groovy scripts should be <literal>createScriptFileName : 
-             /home/tester/openicf/tools/CreateScript.groovy ...</literal>.
+             /home/tester/openicf/tools/CreateScript.groovy</literal>.
              </para>
              <para>For Windows, the path will follow Unix notation. For example the path 
              could be <literal>Program Files (x86)/openicf/tools/CreateScript.groovy</literal>,
