--- conflicted
+++ resolved
@@ -20,7 +20,7 @@
   !
   ! CCPL HEADER END
   !
-  !      Copyright 2011-2012 ForgeRock AS
+  !      Copyright 2011-2013 ForgeRock AS
   !    
 -->
 <chapter xml:id='chap-sample'
@@ -64,12 +64,7 @@
 
   <para>If you want to query the internal noSQL database, you can download 
   OrientDB (version <?eval ${orientdbVersion}?>) from <link 
-<<<<<<< HEAD
-  xlink:href="http://code.google.com/p/orient/downloads/list">
-  http://code.google.com/p/orient/downloads/list</link>.
-=======
   xlink:href="http://www.orientechnologies.com/download/" />.
->>>>>>> 756173ae
   You will find the shell console in the <filename>bin</filename> directory. 
   Start OrientDB console using either <command>console.sh</command> or 
   <command>console.bat</command>, and then connect to the running OpenIDM with 
@@ -112,11 +107,10 @@
   
   <para>You can also use OrientDB Studio to query the default OrientDB 
   repository. After you have installed and started OpenIDM, point your browser 
-  to <link xlink:href="http://localhost:2480/studio/">
-  http://localhost:2480/studio/</link>. The default database is <literal>openidm
-  </literal> and the default user and password are <literal>admin</literal> and 
-  <literal>admin</literal>. Click Connect to connect to the repository. For 
-  more information about OrientDB Studio, see the 
+  to <link xlink:href="http://localhost:2480/studio/" />. The default database
+  is <literal>openidm</literal> and the default user and password are
+  <literal>admin</literal> and <literal>admin</literal>. Click Connect to
+  connect to the repository. For more information about OrientDB Studio, see the
   <link xlink:href="http://code.google.com/p/orient/wiki/OrientDB_Studio">
   OrientDB Studio documentation</link>.</para>
  </section>
