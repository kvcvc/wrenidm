/**
 * DO NOT ALTER OR REMOVE COPYRIGHT NOTICES OR THIS HEADER.
 *
 * Copyright (c) 2012-2013 ForgeRock AS. All Rights Reserved
 *
 * The contents of this file are subject to the terms
 * of the Common Development and Distribution License
 * (the License). You may not use this file except in
 * compliance with the License.
 *
 * You can obtain a copy of the License at
 * http://forgerock.org/license/CDDLv1.0.html
 * See the License for the specific language governing
 * permission and limitations under the License.
 *
 * When distributing Covered Code, include this CDDL
 * Header Notice in each file and include the License file
 * at http://forgerock.org/license/CDDLv1.0.html
 * If applicable, add the following below the CDDL Header,
 * with the fields enclosed by brackets [] replaced by
 * your own identifying information:
 * "Portions Copyrighted [year] [name of copyright owner]"
 *
 */

package org.forgerock.openidm.scheduler;

import java.text.ParseException;
import java.util.ArrayList;
import java.util.Date;
import java.util.HashMap;
import java.util.List;
import java.util.Map;
import java.util.Set;
import java.util.TimeZone;
import java.util.UUID;

import org.apache.felix.scr.annotations.Activate;
import org.apache.felix.scr.annotations.Component;
import org.apache.felix.scr.annotations.ConfigurationPolicy;
import org.apache.felix.scr.annotations.Deactivate;
import org.apache.felix.scr.annotations.Properties;
import org.apache.felix.scr.annotations.Property;
import org.apache.felix.scr.annotations.Reference;
import org.apache.felix.scr.annotations.ReferenceCardinality;
import org.apache.felix.scr.annotations.Service;
import org.forgerock.json.fluent.JsonException;
import org.forgerock.json.fluent.JsonPointer;
import org.forgerock.json.fluent.JsonValue;
import org.forgerock.json.resource.ActionRequest;
import org.forgerock.json.resource.DeleteRequest;
import org.forgerock.json.resource.NotSupportedException;
import org.forgerock.json.resource.PatchRequest;
import org.forgerock.json.resource.Resource;
import org.forgerock.json.resource.ResourceException;
import org.forgerock.json.resource.ResultHandler;
import org.forgerock.json.resource.ServerContext;
import org.forgerock.json.resource.SingletonResourceProvider;
import org.forgerock.openidm.core.ServerConstants;
import org.forgerock.openidm.metadata.MetaDataProvider;
import org.forgerock.openidm.metadata.MetaDataProviderCallback;
import org.forgerock.openidm.metadata.NotConfiguration;
import org.forgerock.openidm.metadata.WaitForMetaData;
import org.forgerock.openidm.router.RouteService;
import org.osgi.framework.Constants;
import org.osgi.service.component.ComponentContext;
import org.quartz.CronTrigger;
import org.quartz.JobDataMap;
import org.quartz.JobDetail;
import org.quartz.JobKey;
import org.quartz.ObjectAlreadyExistsException;
import org.quartz.Scheduler;
import org.quartz.SchedulerException;
import org.quartz.SchedulerFactory;
import org.quartz.Trigger;
import org.quartz.TriggerKey;
import org.quartz.impl.DirectSchedulerFactory;
import org.quartz.impl.RemoteScheduler;
import org.quartz.impl.SchedulerRepository;
import org.quartz.impl.StdSchedulerFactory;
import org.quartz.simpl.CascadingClassLoadHelper;
import org.slf4j.Logger;
import org.slf4j.LoggerFactory;

/**
 * Scheduler service using Quartz
 * 
 * @author aegloff
 * @author ckienle
 */

@Component(name = SchedulerService.PID, immediate = true, policy = ConfigurationPolicy.REQUIRE)
@Service
@Properties({
    @Property(name = Constants.SERVICE_VENDOR, value = ServerConstants.SERVER_VENDOR_NAME),
    @Property(name = Constants.SERVICE_DESCRIPTION, value = "Scheduler Service using Quartz"),
    @Property(name = ServerConstants.ROUTER_PREFIX, value = "/scheduler") })
public class SchedulerService implements MetaDataProvider, SingletonResourceProvider {

    public static final String PID = "org.forgerock.openidm.scheduler";

    public static final String PID_SCHEDULE = "org.forgerock.openidm.schedule";

    /**
     * Setup logging for the {@link SchedulerService}.
     */
    final static Logger logger = LoggerFactory.getLogger(SchedulerService.class);

    // Keys in the OSGi configuration
    public final static String SCHEDULE_ENABLED = "enabled";
    public final static String SCHEDULE_TYPE = "type";
    public final static String SCHEDULE_START_TIME = "startTime";
    public final static String SCHEDULE_END_TIME = "endTime";
    public final static String SCHEDULE_CRON_SCHEDULE = "schedule";
    public final static String SCHEDULE_TIME_ZONE = "timeZone";
    public final static String SCHEDULE_INVOKE_SERVICE = "invokeService";
    public final static String SCHEDULE_INVOKE_CONTEXT = "invokeContext";
    public final static String SCHEDULE_INVOKE_LOG_LEVEL = "invokeLogLevel";
    public final static String SCHEDULE_PERSISTED = "persisted";
    public final static String SCHEDULE_MISFIRE_POLICY = "misfirePolicy";

    public final static String CONFIGURED_INVOKE_REQUEST = "scheduler.invokeRequest";
    public final static String CONFIGURED_INVOKE_CONTEXT = "scheduler.invokeContext";
    public final static String CONFIGURED_INVOKE_LOG_LEVEL = "scheduler.invokeLogLevel";

    // Valid configuration values
    public final static String SCHEDULE_TYPE_CRON = "cron";

    // Misfire Policies
    public final static String MISFIRE_POLICY_DO_NOTHING = "doNothing";
    public final static String MISFIRE_POLICY_FIRE_AND_PROCEED = "fireAndProceed";

    final static String GROUP_NAME = "scheduler-service-group";

    private static Scheduler inMemoryScheduler;
    private static Scheduler persistentScheduler = null;
    private static SchedulerConfig schedulerConfig = null;

    // private Map<String, ScheduleConfigService> configMap = new
    // HashMap<String, ScheduleConfigService>();
    private static Object CONFIG_SERVICE_LOCK = new Object();

    private static Object LOCK = new Object();

    private boolean executePersistentSchedules = false;
    private boolean started = false;

    // Optional user defined name for this newBuilder, derived from the file
    // install name
    String configFactoryPID;

    // Tracks OSGi services that match the configured service PID
    // ServiceTracker scheduledServiceTracker;

    // @Reference
    // ConfigurationAdmin configAdmin;

    @Reference(cardinality = ReferenceCardinality.OPTIONAL_UNARY, target = "("
            + ServerConstants.ROUTER_PREFIX + "=/repo/*)")
    RouteService repo;

    private ComponentContext context;

    @Activate
    void activate(ComponentContext compContext) throws SchedulerException, ParseException {
        logger.debug("Activating Service with configuration {}", compContext.getProperties());

        String pid = (String) compContext.getProperties().get("config.factory-pid");
        if (pid != null) {
            logger.warn("Please rename the schedule configuration file for " + pid
                    + " to conform to the 'schedule-<name>.json' format");
            compContext.disableComponent(PID);
        }

        synchronized (CONFIG_SERVICE_LOCK) {
            // TODO: This should be reworked to start after all "core" services
            // are available
            logger.info("Starting Scheduler Service");
            started = true;

            // Initialize the schedulers (if they haven't been already)
            initInMemoryScheduler();
            initPersistentScheduler(compContext);

            // Start processing schedules
            logger.info("Starting Volatile Scheduler");
            inMemoryScheduler.start();

            if (executePersistentSchedules) {
                logger.info("Starting Persistent Scheduler");
                persistentScheduler.start();
            } else {
                logger.info("Persistent Schedules will not be executed on this node");
            }

//            logger.info("There are {} jobs waiting to be scheduled", configMap.size());
//            Set<String> keys = configMap.keySet();
//            for (String key : keys) {
//                ScheduleConfigService service = configMap.get(key);
//                try {
//                    addSchedule(service.getScheduleConfig(), service.getJobName(), false);
//                } catch (ObjectAlreadyExistsException e) {
//                    logger.debug("Job {} already scheduled", service.getJobName());
//                }
//            }
            logger.info("Scheduling waiting schedules");
        }
    }

    @Deactivate
    void deactivate(ComponentContext compContext) {
        logger.debug("Deactivating Scheduler Service {}", compContext);
        try {
            if (inMemoryScheduler != null && inMemoryScheduler.isStarted()) {
                inMemoryScheduler.shutdown();
            }
        } catch (SchedulerException e) {
            logger.error("Error shutting down in-memory scheduler", e);
        } finally {
            inMemoryScheduler = null;
        }
        try {
            if (persistentScheduler != null && persistentScheduler.isStarted()) {
                persistentScheduler.shutdown();
            }
        } catch (SchedulerException e) {
            logger.error("Error shutting down persistent scheduler", e);
        }
    }

    // ----- Implementation of MetaDataProvider interface

    public List<JsonPointer> getPropertiesToEncrypt(String pidOrFactory, String instanceAlias,
            JsonValue config) throws WaitForMetaData, NotConfiguration {
        if (SchedulerService.PID_SCHEDULE.equalsIgnoreCase(pidOrFactory)) {

            throw new NotConfiguration();
        }
        return null;
    }

    public void setCallback(MetaDataProviderCallback callback) {
        // Do nothing
    }

    // ----- Implementation of ConfigurationManager interface

    public void registerConfigService(ScheduleConfigService service) throws SchedulerException,
            ParseException {
        synchronized (CONFIG_SERVICE_LOCK) {
            boolean update = false;
            if (configMap.containsKey(service.getJobName())) {
                logger.debug("Updating Schedule");
                configMap.put(service.getJobName(), service);
                update = true;
            }
            logger.debug("Registering new ScheduleConfigService");
            configMap.put(service.getJobName(), service);
            if (!started) {
                logger.debug(
                        "The Scheduler Service has not been started yet, storing new Schedule {}",
                        service.getJobName());
            } else {
                logger.debug("Adding schedule {}", service.getJobName());
                try {
                    addSchedule(service.getScheduleConfig(), service.getJobName(), update);
                } catch (ObjectAlreadyExistsException e) {
                    logger.debug("Job {} already scheduled", service.getJobName());
                }
            }

        }
    }

    public void unregisterConfigService(ScheduleConfigService service) {
        synchronized (CONFIG_SERVICE_LOCK) {
            if (!started) {
                configMap.remove(service.getJobName());
            } else {

            }
        }
    }

    /**
     * Schedules a job.
     * 
     * @param scheduleConfig
     *            The schedule configuration
     * @param jobName
     *            The job name
     * @param update
     *            Whether to delete the old job if present
     * @return true if the job was scheduled, false otherwise
     * @throws SchedulerException
     * @throws ParseException
     * @throws ObjectAlreadyExistsException
     */
    public boolean addSchedule(ScheduleConfig scheduleConfig, String jobName, boolean update)
            throws SchedulerException, ParseException, ObjectAlreadyExistsException {
        Scheduler scheduler = null;

        try {
            // Lock access to the scheduler so that a schedule is not added
            // during a config update
            synchronized (LOCK) {
                scheduler = getScheduler(scheduleConfig);

                // If the schedule is disabled, remove from scheduler and return
                if (!scheduleConfig.getEnabled()) {
                    logger.info("Schedule {} is disabled", jobName);
                    if (jobExists(jobName, scheduleConfig.getPersisted())
                            && scheduler.deleteJob(jobName, GROUP_NAME)) {
                        logger.debug("Schedule was deleted from scheduler");
                    }
                    return false;
                }

                // Attempt to add the scheduler
                if (scheduler != null && scheduleConfig.getCronSchedule() != null
                        && scheduleConfig.getCronSchedule().length() > 0) {
                    JobDetail job = new JobDetail(jobName, GROUP_NAME, SchedulerServiceJob.class);
                    job.setVolatility(scheduleConfig.getPersisted());
                    job.setJobDataMap(createJobDataMap(scheduleConfig));
                    Trigger trigger = createTrigger(scheduleConfig, jobName);
                    if (update) {
                        if (jobExists(jobName, scheduleConfig.getPersisted())) {
                            // Update the job by first deleting it, then
                            // scheduling the new version
                            scheduler.deleteJob(jobName, GROUP_NAME);
                        }
                    }
                    // Schedule the Job
                    scheduler.scheduleJob(job, trigger);
                    logger.info(
                            "Job {} scheduled with schedule {}, timezone {}, start time {}, end time {}.",
                            new Object[] { jobName, scheduleConfig.getCronSchedule(),
                                scheduleConfig.getTimeZone(), scheduleConfig.getStartTime(),
                                scheduleConfig.getEndTime() });
                }
            }
        } catch (ParseException ex) {
            logger.warn(
                    "Parsing of scheduler configuration failed, can not create scheduler service for "
                            + jobName + ": " + ex.getMessage(), ex);
            throw ex;
        } catch (ObjectAlreadyExistsException ex) {
            throw ex;
        } catch (SchedulerException ex) {
            logger.warn("Failed to create scheduler service for " + jobName + ": "
                    + ex.getMessage(), ex);
            throw ex;
        }

        return true;
    }

    /**
     * Creates and returns a CronTrigger using the supplied schedule
     * configuration.
     * 
     * @param scheduleConfig
     *            The schedule configuration
     * @param jobName
     *            The name of the job to associate the trigger with
     * @return The created Trigger
     * @throws ParseException
     */
    private Trigger createTrigger(ScheduleConfig scheduleConfig, String jobName)
            throws ParseException {
        String cronSchedule = scheduleConfig.getCronSchedule();
        Date startTime = scheduleConfig.getStartTime();
        Date endTime = scheduleConfig.getEndTime();
        String misfirePolicy = scheduleConfig.getMisfirePolicy();
        TimeZone timeZone = scheduleConfig.getTimeZone();

        CronTrigger trigger = new CronTrigger("trigger-" + jobName, GROUP_NAME, cronSchedule);

        if (startTime != null) {
            trigger.setStartTime(startTime); // TODO: review time zone
                                             // consistency with cron trigger
                                             // timezone
        }

        if (endTime != null) {
            trigger.setEndTime(endTime);
        }
        if (timeZone != null) {
            trigger.setTimeZone(timeZone);
        }

        if (misfirePolicy.equals(MISFIRE_POLICY_FIRE_AND_PROCEED)) {
            trigger.setMisfireInstruction(CronTrigger.MISFIRE_INSTRUCTION_FIRE_ONCE_NOW);
        } else if (misfirePolicy.equals(MISFIRE_POLICY_DO_NOTHING)) {
            trigger.setMisfireInstruction(CronTrigger.MISFIRE_INSTRUCTION_DO_NOTHING);
        }
        return trigger;
    }

    /**
     * Creates and returns a JobDataMap using the supplied schedule
     * configuration.
     * 
     * @param scheduleConfig
     *            The schedule configuration
     * @return The created JobDataMap
     */
    private JobDataMap createJobDataMap(ScheduleConfig scheduleConfig) {
        String invokeService = scheduleConfig.getInvokeService();
        Object invokeContext = scheduleConfig.getInvokeContext();
        String invokeLogLevel = scheduleConfig.getInvokeLogLevel();
        JobDataMap map = new JobDataMap();
        map.put(ScheduledService.CONFIG_NAME, "scheduler"
                + (configFactoryPID != null ? "-" + configFactoryPID : ""));
        map.put(ScheduledService.CONFIGURED_INVOKE_SERVICE, invokeService);
        map.put(ScheduledService.CONFIGURED_INVOKE_CONTEXT, invokeContext);
        map.put(ScheduledService.CONFIGURED_INVOKE_LOG_LEVEL, invokeLogLevel);
        return map;
    }

    /**
     * Returns the Scheduler corresponding to whether the supplied schedule
     * configuration is persistent.
     * 
     * @param scheduleConfig
     *            The schedule configuration
     * @return The Scheduler
     * @throws SchedulerException
     */
    private Scheduler getScheduler(ScheduleConfig scheduleConfig) throws SchedulerException {
        if (scheduleConfig.getPersisted()) {
            return persistentScheduler;
        }
        return inMemoryScheduler;
    }

    /**
     * Creates a random Job name.
     * 
     * @return A job name
     */
    private String createJobName() {
        StringBuilder sb = new StringBuilder("job_");
        sb.append(UUID.randomUUID());
        return sb.toString();
    }

    /**
     * Determines if a job already exists.
     * 
     * @param jobName
     *            The name of the job
     * @param persisted
     *            If the job is persisted or not
     * @return True if the job exists, false otherwise
     * @throws SchedulerException
     */
    private boolean jobExists(String jobName, boolean persisted) throws SchedulerException {
        if (!persisted) {
            return (inMemoryScheduler.getJobDetail(jobName, GROUP_NAME) != null);
        } else {
            return (persistentScheduler.getJobDetail(jobName, GROUP_NAME) != null);
        }
    }

    @Override
    public void create(String id, Map<String, Object> object) throws ObjectSetException {
        try {
            if (id == null) {
                id = createJobName();
            } else {
                id = trimTrailingSlash(id);
            }
            object.put("_id", id);
            ScheduleConfig scheduleConfig = new ScheduleConfig(new JsonValue(object));

            // Check defaults
            if (scheduleConfig.getEnabled() == null) {
                scheduleConfig.setEnabled(true);
            }
            if (scheduleConfig.getPersisted() == null) {
                scheduleConfig.setPersisted(true);
            }

            try {
                addSchedule(scheduleConfig, id, false);
            } catch (ParseException e) {
                throw new ObjectSetException(ObjectSetException.BAD_REQUEST, e);
            } catch (ObjectAlreadyExistsException e) {
                throw new ObjectSetException(ObjectSetException.CONFLICT, e);
            } catch (SchedulerException e) {
                throw new ObjectSetException(ObjectSetException.INTERNAL_ERROR, e);
            }
        } catch (JsonException e) {
            throw new ObjectSetException(ObjectSetException.BAD_REQUEST, "Error creating schedule",
                    e);
        }
    }

    @Override
    public Map<String, Object> read(String id) throws ObjectSetException {
        Map<String, Object> resultMap = null;
        try {
            Scheduler scheduler = null;
            JobDetail job = null;
            boolean persisted = false;
            if (jobExists(id, true)) {
                persisted = true;
                scheduler = persistentScheduler;
            } else if (jobExists(id, false)) {
                scheduler = inMemoryScheduler;
            } else {
<<<<<<< HEAD
                throw new ObjectSetException(ObjectSetException.NOT_FOUND,
                        "Schedule does not exist");
=======
                throw new NotFoundException("Schedule does not exist");
>>>>>>> a4bcdcd8
            }
            job = scheduler.getJobDetail(id, GROUP_NAME);
            CronTrigger trigger = (CronTrigger) scheduler.getTrigger("trigger-" + id, GROUP_NAME);
            JobDataMap dataMap = job.getJobDataMap();
            ScheduleConfig config = new ScheduleConfig(trigger, dataMap, persisted);
            resultMap = (Map<String, Object>) config.getConfig().getObject();
            resultMap.put("_id", id);

        } catch (SchedulerException e) {
            throw new ObjectSetException(ObjectSetException.INTERNAL_ERROR, e);
        }
        return resultMap;
    }

    @Override
    public void update(String id, String rev, Map<String, Object> object) throws ObjectSetException {
        try {
            if (id == null) {
                throw new ObjectSetException(ObjectSetException.BAD_REQUEST, "No ID specified");
            }
            object.put("_id", id);

            // Default incoming config to "persisted" if not specified
            Object persistedValue = object.get(SchedulerService.SCHEDULE_PERSISTED);
            if (persistedValue == null) {
                object.put(SchedulerService.SCHEDULE_PERSISTED, new Boolean(true));
            }

            ScheduleConfig scheduleConfig = new ScheduleConfig(new JsonValue(object));

            try {
                if (!jobExists(id, scheduleConfig.getPersisted())) {
                    throw new NotFoundException();
                } else {
                    // Update the Job
                    addSchedule(scheduleConfig, id, true);
                }
            } catch (ParseException e) {
                throw new ObjectSetException(ObjectSetException.BAD_REQUEST, e);
            } catch (ObjectAlreadyExistsException e) {
                throw new ObjectSetException(ObjectSetException.CONFLICT, e);
            } catch (SchedulerException e) {
                throw new ObjectSetException(ObjectSetException.INTERNAL_ERROR, e);
            }
        } catch (JsonException e) {
            throw new ObjectSetException(ObjectSetException.BAD_REQUEST, "Error updating schedule",
                    e);
        }
    }

    @Override
    public void deleteInstance(ServerContext context, String resourceId, DeleteRequest request,
            ResultHandler<Resource> handler) {
        // To change body of implemented methods use File | Settings | File
        // Templates.
    }

    @Override
    public void delete(String id, String rev) throws ObjectSetException {
        try {
            if (id == null) {
                throw new ObjectSetException(ObjectSetException.BAD_REQUEST, "No ID specified");
            }
            try {
                if (jobExists(id, true)) {
                    persistentScheduler.deleteJob(id, GROUP_NAME);
                } else if (jobExists(id, false)) {
                    inMemoryScheduler.deleteJob(id, GROUP_NAME);
                } else {
<<<<<<< HEAD
                    throw new ObjectSetException(ObjectSetException.BAD_REQUEST,
                            "Schedule does not exist");
=======
                    throw new NotFoundException("Schedule does not exist");
>>>>>>> a4bcdcd8
                }
            } catch (SchedulerException e) {
                throw new ObjectSetException(ObjectSetException.INTERNAL_ERROR, e);
            }
        } catch (JsonException e) {
            throw new ObjectSetException(ObjectSetException.BAD_REQUEST, "Error updating schedule",
                    e);
        }
    }

    @Override
    public Map<String, Object> query(String id, Map<String, Object> params)
            throws ObjectSetException {
        String queryId = (String) params.get(QueryConstants.QUERY_ID);
        if (queryId == null) {
            throw new ObjectSetException(ObjectSetException.BAD_REQUEST, "query-id parameters");
        }
        Map<String, Object> resultMap = null;
        try {
            try {
                if (queryId.equals("query-all-ids")) {
                    // Query all the Job IDs in both schedulers
                    String[] persistentJobNames = null;
                    persistentJobNames = persistentScheduler.getJobNames(GROUP_NAME);
                    String[] inMemoryJobNames = inMemoryScheduler.getJobNames(GROUP_NAME);
                    List<Map<String, String>> resultList = new ArrayList<Map<String, String>>();
                    if (persistentJobNames != null) {
                        for (String job : persistentJobNames) {
                            Map<String, String> idMap = new HashMap<String, String>();
                            idMap.put("_id", job);
                            resultList.add(idMap);
                        }
                    }
                    if (inMemoryJobNames != null) {
                        for (String job : inMemoryJobNames) {
                            Map<String, String> idMap = new HashMap<String, String>();
                            idMap.put("_id", job);
                            resultList.add(idMap);
                        }
                    }
                    resultMap = new HashMap<String, Object>();
                    resultMap.put(QueryConstants.QUERY_RESULT, resultList);
                } else {
                    throw new ObjectSetException(ObjectSetException.FORBIDDEN,
                            "Unsupported query-id: " + queryId);
                }
            } catch (SchedulerException e) {
                throw new ObjectSetException(ObjectSetException.INTERNAL_ERROR, e);
            }
        } catch (JsonException e) {
            throw new ObjectSetException(ObjectSetException.BAD_REQUEST, "Error updating schedule",
                    e);
        }
        return resultMap;
    }

    /**
     * {@inheritDoc}
     */
    @Override
    public void patchInstance(final ServerContext context, final String id,
            final PatchRequest request, final ResultHandler<Resource> handler) {
        final ResourceException e = new NotSupportedException("Patch operations are not supported");
        handler.handleError(e);
    }

    @Override
    public void actionCollection(ServerContext context, ActionRequest request,
            ResultHandler<JsonValue> handler) {
        // To change body of implemented methods use File | Settings | File
        // Templates.
    }

    @Override
    public void actionInstance(ServerContext context, String resourceId, ActionRequest request,
            ResultHandler<JsonValue> handler) {
        JobKey jobKey = new JobKey(resourceId, GROUP_NAME);
        TriggerKey triggerKey = new TriggerKey(resourceId, GROUP_NAME);

    }

    @Override
    public Map<String, Object> action(String id, Map<String, Object> params)
            throws ObjectSetException {

        if (params.get("_action") == null) {
            throw new BadRequestException("Expecting _action parameter");
        }

        String action = (String) params.get("_action");
        try {
            if (action.equals("create")) {
                id = createJobName();
                params.put("_id", id);
                try {
                    if (jobExists(id, true) || jobExists(id, false)) {
                        throw new ObjectSetException(ObjectSetException.BAD_REQUEST,
                                "Schedule already exists");
                    }
                    create(id, params);
                    return params;
                } catch (SchedulerException e) {
                    throw new ObjectSetException(ObjectSetException.INTERNAL_ERROR, e);
                }
            } else {
                throw new ObjectSetException(ObjectSetException.BAD_REQUEST, "Unknown action: "
                        + action);
            }
        } catch (JsonException e) {
            throw new ObjectSetException(ObjectSetException.BAD_REQUEST, "Error updating schedule",
                    e);
        }
    }

    private String trimTrailingSlash(String id) {
        if (id.endsWith("/")) {
            return id.substring(0, id.length() - 1);
        }
        return id;
    }

    public boolean isConfigured() {
        if (schedulerConfig == null) {
            return false;
        }
        return true;
    }

    public void initPersistentScheduler(ComponentContext compContext) throws SchedulerException {
        boolean alreadyConfigured = (schedulerConfig != null);
        JsonValue configValue = enhancedConfig.getConfigurationAsJson(compContext);
        schedulerConfig = new SchedulerConfig(configValue);
        if (alreadyConfigured) {
            // Close current scheduler
            if (persistentScheduler != null && persistentScheduler.isStarted()) {
                persistentScheduler.shutdown();
            }
        }
        if (schedulerConfig.executePersistentSchedulesEnabled()) {
            executePersistentSchedules = true;
        } else {
            executePersistentSchedules = false;
        }
        createPersistentScheduler();
    }

    private void createPersistentScheduler() throws SchedulerException {
        // Get the persistent scheduler using our custom JobStore implementation
        logger.info("Creating Persistent Scheduler");
        StdSchedulerFactory sf = new StdSchedulerFactory();
        sf.initialize(schedulerConfig.toProps());
        persistentScheduler = sf.getScheduler();

        // persistentScheduler.getListenerManager().addJobListener(myJobListener);
    }

    private void initInMemoryScheduler() throws SchedulerException {
        try {
            if (inMemoryScheduler == null) {
                // Quartz tries to be too smart about classloading,
                // but relies on the thread context classloader to load
                // classload helpers
                // That is not a good idea in OSGi,
                // hence, hand it the OSGi classloader for the ClassLoadHelper
                // we want it to find
                ClassLoader original = Thread.currentThread().getContextClassLoader();
                Thread.currentThread().setContextClassLoader(
                        CascadingClassLoadHelper.class.getClassLoader());
                // Get the in-memory scheduler
                // Must use DirectSchedulerFactory newBuilder so that it does not
                // confict with
                // the StdSchedulerFactory (used to create the persistent
                // schedulers).
                logger.info("Creating In-Memory Scheduler");
                DirectSchedulerFactory.getInstance().createVolatileScheduler(10);
                inMemoryScheduler = DirectSchedulerFactory.getInstance().getScheduler();
                // Set back to the original thread context classloader
                Thread.currentThread().setContextClassLoader(original);
            }
        } catch (SchedulerException ex) {
            logger.warn("Failure in initializing the scheduler facility " + ex.getMessage(), ex);
            throw ex;
        }
        logger.info("Scheduler facility started");
    }

    /**
     * Create the Scheduler newBuilder for the given factory and scheduler name.
     * <p>
     * 
     * @param schedulerFactory
     *            the factory to create the Scheduler with
     * @param schedulerName
     *            the name of the scheduler to create
     * @return the Scheduler newBuilder
     * @throws SchedulerException
     *             if thrown by Quartz methods
     */
    protected Scheduler createScheduler(SchedulerFactory schedulerFactory, String schedulerName)
            throws SchedulerException {

        // Override thread context ClassLoader to work around naive Quartz
        // ClassLoadHelper loading.
        Thread currentThread = Thread.currentThread();
        ClassLoader threadContextClassLoader = currentThread.getContextClassLoader();
        boolean overrideClassLoader =
                !CascadingClassLoadHelper.class.getClassLoader().equals(threadContextClassLoader);
        if (overrideClassLoader) {
            currentThread.setContextClassLoader(CascadingClassLoadHelper.class.getClassLoader());
        }
        try {
            SchedulerRepository repository = SchedulerRepository.getInstance();
            synchronized (repository) {
                Scheduler existingScheduler =
                        (schedulerName != null ? repository.lookup(schedulerName) : null);
                Scheduler newScheduler = schedulerFactory.getScheduler();
                if (newScheduler == existingScheduler) {
                    throw new IllegalStateException(
                            "Active Scheduler of name '"
                                    + schedulerName
                                    + "' already registered "
                                    + "in Quartz SchedulerRepository. Cannot create a new managed Scheduler of the same name!");
                }
                if (true) {
                    // Need to remove it in this case, since Quartz shares the
                    // Scheduler newBuilder by default!
                    SchedulerRepository.getInstance().remove(newScheduler.getSchedulerName());
                }
                if (!(newScheduler instanceof RemoteScheduler)) {
                    // Use CommonJobFactory as default for a local Scheduler
                    // newScheduler.setJobFactory(new CommonJobFactory());
                }
                return newScheduler;
            }
        } finally {
            if (overrideClassLoader) {
                // Reset original thread context ClassLoader.
                currentThread.setContextClassLoader(threadContextClassLoader);
            }
        }

    }

    /**
     * Expose the specified context attributes and/or the current
     * ComponentContext in the Quartz SchedulerContext.
     */
    private void populateSchedulerContext(Scheduler scheduler,
            Map<String, Object> schedulerContextMap) throws SchedulerException {
        // Put specified objects into Scheduler context.
        if (schedulerContextMap != null) {
            scheduler.getContext().putAll(schedulerContextMap);
        }
        if (null != context) {
            scheduler.getContext().put(ComponentContext.class.getName(), context);
        }
    }

}<|MERGE_RESOLUTION|>--- conflicted
+++ resolved
@@ -165,7 +165,7 @@
     void activate(ComponentContext compContext) throws SchedulerException, ParseException {
         logger.debug("Activating Service with configuration {}", compContext.getProperties());
 
-        String pid = (String) compContext.getProperties().get("config.factory-pid");
+        String pid = (String) compContext.getProperties().get(ServerConstants.CONFIG_FACTORY_PID);
         if (pid != null) {
             logger.warn("Please rename the schedule configuration file for " + pid
                     + " to conform to the 'schedule-<name>.json' format");
@@ -510,12 +510,8 @@
             } else if (jobExists(id, false)) {
                 scheduler = inMemoryScheduler;
             } else {
-<<<<<<< HEAD
                 throw new ObjectSetException(ObjectSetException.NOT_FOUND,
                         "Schedule does not exist");
-=======
-                throw new NotFoundException("Schedule does not exist");
->>>>>>> a4bcdcd8
             }
             job = scheduler.getJobDetail(id, GROUP_NAME);
             CronTrigger trigger = (CronTrigger) scheduler.getTrigger("trigger-" + id, GROUP_NAME);
@@ -585,12 +581,8 @@
                 } else if (jobExists(id, false)) {
                     inMemoryScheduler.deleteJob(id, GROUP_NAME);
                 } else {
-<<<<<<< HEAD
                     throw new ObjectSetException(ObjectSetException.BAD_REQUEST,
                             "Schedule does not exist");
-=======
-                    throw new NotFoundException("Schedule does not exist");
->>>>>>> a4bcdcd8
                 }
             } catch (SchedulerException e) {
                 throw new ObjectSetException(ObjectSetException.INTERNAL_ERROR, e);
