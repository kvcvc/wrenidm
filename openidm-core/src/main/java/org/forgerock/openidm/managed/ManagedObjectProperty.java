/*
 * DO NOT ALTER OR REMOVE COPYRIGHT NOTICES OR THIS HEADER.
 *
 * Copyright (c) 2011-2013 ForgeRock AS. All Rights Reserved
 *
 * The contents of this file are subject to the terms
 * of the Common Development and Distribution License
 * (the License). You may not use this file except in
 * compliance with the License.
 *
 * You can obtain a copy of the License at
 * http://forgerock.org/license/CDDLv1.0.html
 * See the License for the specific language governing
 * permission and limitations under the License.
 *
 * When distributing Covered Code, include this CDDL
 * Header Notice in each file and include the License file
 * at http://forgerock.org/license/CDDLv1.0.html
 * If applicable, add the following below the CDDL Header,
 * with the fields enclosed by brackets [] replaced by
 * your own identifying information:
 * "Portions Copyrighted [year] [name of copyright owner]"
 */

package org.forgerock.openidm.managed;

import javax.script.ScriptException;

import org.forgerock.json.crypto.JsonCrypto;
import org.forgerock.json.crypto.JsonCryptoException;
import org.forgerock.json.crypto.JsonEncryptor;
import org.forgerock.json.fluent.JsonException;
import org.forgerock.json.fluent.JsonValue;
import org.forgerock.json.fluent.JsonValueException;
import org.forgerock.json.resource.ForbiddenException;
import org.forgerock.json.resource.InternalServerErrorException;
import org.forgerock.json.resource.ServerContext;
import org.forgerock.openidm.core.ServerConstants;
import org.forgerock.openidm.crypto.CryptoService;
import org.forgerock.script.Script;
import org.forgerock.script.ScriptEntry;
import org.forgerock.script.ScriptRegistry;
import org.forgerock.script.exception.ScriptThrownException;
import org.slf4j.Logger;
import org.slf4j.LoggerFactory;

/**
 * A property defined within an managed object. Provides for the specification
 * of triggers to execute during the lifecycle of a managed object.
 * 
 * @author Paul C. Bryan
 */
class ManagedObjectProperty {

    private static enum Scope {
        PUBLIC, PRIVATE
    }

    /**
     * Setup logging for the {@link ManagedObjectProperty}.
     */
    private final static Logger logger = LoggerFactory.getLogger(ManagedObjectProperty.class);

    /** The name of the property within the managed object. */
    private final String name;

    /** Script to execute when a property requires validation. */
    private final ScriptEntry onValidate;

    /** Script to execute once an property is retrieved from the repository. */
    private final ScriptEntry onRetrieve;

    /**
     * Script to execute when an property is about to be stored in the
     * repository.
     */
    private final ScriptEntry onStore;

    /** TODO: Description. */
    private final JsonEncryptor encryptor;

    /** String that indicates the privacy level of the property. */
    private final Scope scope;

    /**
     * Constructs a new managed object property.
     * 
     * @param scriptRegistry
     * @param cryptoService
     * @param config
     *            configuration object to use to initialize managed object
     *            property.
     * @throws JsonValueException
     *             when the configuration is malformed
     * @throws ScriptException
     *             when the script configuration is malformed or the script is
     *             invalid.
     */
    public ManagedObjectProperty(final ScriptRegistry scriptRegistry,
            final CryptoService cryptoService, JsonValue config) throws JsonValueException,
            ScriptException {
        name = config.get("name").required().asString();
        if (config.isDefined("onRetrieve")) {
            onRetrieve = scriptRegistry.takeScript(config.get("onRetrieve"));
        } else {
            onRetrieve = null;
        }
        if (config.isDefined("onStore")) {
            onStore = scriptRegistry.takeScript(config.get("onStore"));
        } else {
            onStore = null;
        }
        if (config.isDefined("onValidate")) {
            onValidate = scriptRegistry.takeScript(config.get("onValidate"));
        } else {
            onValidate = null;
        }
        JsonValue encryptionValue = config.get("encryption");
        if (!encryptionValue.isNull()) {
            try {
                encryptor =
                        cryptoService.getEncryptor(encryptionValue.get("cipher").defaultTo(
                                ServerConstants.SECURITY_CRYPTOGRAPHY_DEFAULT_CIPHER).asString(),
                                encryptionValue.get("key").required().asString());
            } catch (JsonCryptoException jce) {
                throw new JsonValueException(encryptionValue, jce);
            }
        } else {
            encryptor = null;
        }

        scope = config.get("scope").defaultTo(Scope.PUBLIC.name()).asEnum(Scope.class);
    }

    /**
     * Executes a script that performs a transformation of a property. Populates
     * the {@code "property"} property in the script scope with the property
     * value. Any changes to the property are reflected back into the managed
     * object if the script successfully completes.
     * 
     * @param type
     *            type of script to execute.
     * @param script
     *            the script to execute, or {@code null} to execute nothing.
     * @param managedObject
     *            the managed object containing the property value.
     * @throws InternalServerErrorException
     *             if script execution fails.
     */
    private void execScript(ServerContext context, String type, ScriptEntry script,
            JsonValue managedObject) throws InternalServerErrorException {
        if (script != null) {
            Script scope = script.getScript(context);
            scope.put("property", managedObject.get(name).getObject());
            try {
                scope.eval();
            } catch (ScriptException se) {
                String msg = name + " " + type + " script encountered exception";
                logger.debug(msg, se);
                throw new InternalServerErrorException(msg, se);
            }
            // property (still) defined in scope
            if (scope.getBindings().containsKey("property")) {
                // propagate it back to managed object
                managedObject.put(name, scope.get("property"));
                // not in scope but was in managed object
            } else if (managedObject.isDefined(name)) {
                // remove it from managed object
                managedObject.remove(name);
            }
        }
    }

    /**
     * Executes the script if it exists, to validate a property value.
     * 
     * @param value
     *            the JSON value containing the property value to be validated.
     * @throws ForbiddenException
     *             if validation of the property fails.
     * @throws InternalServerErrorException
     *             if any other exception occurs during execution.
     */
    void onValidate(ServerContext context, JsonValue value) throws ForbiddenException,
            InternalServerErrorException {
        if (onValidate != null) {
            Script scope = onValidate.getScript(context);
            scope.put("property", value.get(name).getObject());
            try {
                scope.eval();
            } catch (ScriptThrownException ste) {
                // validation failed
                throw new ForbiddenException(ste.getValue().toString());
            } catch (ScriptException se) {
                String msg = name + " onValidate script encountered exception";
                logger.debug(msg, se);
                throw new InternalServerErrorException(msg, se);
            }
        }
    }

    /**
     * Performs tasks when a property has been retrieved from the repository,
     * including: executing the {@code onRetrieve} script.
     * 
     * @param value
     *            the JSON value that was retrieved from the repository.
     * @throws InternalServerErrorException
     *             if an exception occurs processing the property.
     */
    void onRetrieve(ServerContext context, JsonValue value) throws InternalServerErrorException {
        execScript(context, "onRetrieve", onRetrieve, value);
    }

    /**
     * Performs tasks when a property is to be stored in the repository,
     * including: executing the {@code onStore} script and encrypting the
     * property.
     * 
     * @param value
     *            the JSON value to be stored in the repository.
     * @throws InternalServerErrorException
     *             if an exception occurs processing the property.
     */
    void onStore(ServerContext context, JsonValue value) throws InternalServerErrorException {
        execScript(context, "onStore", onStore, value);
        if (encryptor != null && value.isDefined(name)) {
<<<<<<< HEAD
            try {
                value.put(name, new JsonCrypto(encryptor.getType(), encryptor.encrypt(value
                        .get(name))).toJsonValue().getObject());
            } catch (JsonCryptoException jce) {
                String msg = name + " property encryption exception";
                logger.debug(msg, jce);
                throw new InternalServerErrorException(msg, jce);
            } catch (JsonException je) {
                String msg = name + " property transformation exception";
                logger.debug(msg, je);
                throw new InternalServerErrorException(msg, je);
=======
            if (service.getCryptoService() == null) {
                String msg = name + "property encryption service not available";
                LOGGER.debug(msg);
                throw new InternalServerErrorException(msg);
            }
            if (!service.getCryptoService().isEncrypted(value)) {
                try {
                    value.put(name, new JsonCrypto(encryptor.getType(),
                        encryptor.encrypt(value.get(name))).toJsonValue().getObject());
                } catch (JsonCryptoException jce) {
                    String msg = name + " property encryption exception";
                    LOGGER.debug(msg, jce);
                    throw new InternalServerErrorException(msg, jce);
                } catch (JsonException je) {
                    String msg = name + " property transformation exception";
                    LOGGER.debug(msg, je);
                    throw new InternalServerErrorException(msg, je);
                }
>>>>>>> 9eb2ac65
            }
        }
    }

    /**
     * Returns the name of the property.
     * 
     * @return
     */
    String getName() {
        return name;
    }

    boolean isPrivate() {
        return Scope.PRIVATE.equals(scope);
    }
}<|MERGE_RESOLUTION|>--- conflicted
+++ resolved
@@ -47,7 +47,7 @@
 /**
  * A property defined within an managed object. Provides for the specification
  * of triggers to execute during the lifecycle of a managed object.
- * 
+ *
  * @author Paul C. Bryan
  */
 class ManagedObjectProperty {
@@ -84,7 +84,7 @@
 
     /**
      * Constructs a new managed object property.
-     * 
+     *
      * @param scriptRegistry
      * @param cryptoService
      * @param config
@@ -137,7 +137,7 @@
      * the {@code "property"} property in the script scope with the property
      * value. Any changes to the property are reflected back into the managed
      * object if the script successfully completes.
-     * 
+     *
      * @param type
      *            type of script to execute.
      * @param script
@@ -173,7 +173,7 @@
 
     /**
      * Executes the script if it exists, to validate a property value.
-     * 
+     *
      * @param value
      *            the JSON value containing the property value to be validated.
      * @throws ForbiddenException
@@ -202,7 +202,7 @@
     /**
      * Performs tasks when a property has been retrieved from the repository,
      * including: executing the {@code onRetrieve} script.
-     * 
+     *
      * @param value
      *            the JSON value that was retrieved from the repository.
      * @throws InternalServerErrorException
@@ -216,7 +216,7 @@
      * Performs tasks when a property is to be stored in the repository,
      * including: executing the {@code onStore} script and encrypting the
      * property.
-     * 
+     *
      * @param value
      *            the JSON value to be stored in the repository.
      * @throws InternalServerErrorException
@@ -225,45 +225,27 @@
     void onStore(ServerContext context, JsonValue value) throws InternalServerErrorException {
         execScript(context, "onStore", onStore, value);
         if (encryptor != null && value.isDefined(name)) {
-<<<<<<< HEAD
-            try {
-                value.put(name, new JsonCrypto(encryptor.getType(), encryptor.encrypt(value
-                        .get(name))).toJsonValue().getObject());
-            } catch (JsonCryptoException jce) {
-                String msg = name + " property encryption exception";
-                logger.debug(msg, jce);
-                throw new InternalServerErrorException(msg, jce);
-            } catch (JsonException je) {
-                String msg = name + " property transformation exception";
-                logger.debug(msg, je);
-                throw new InternalServerErrorException(msg, je);
-=======
-            if (service.getCryptoService() == null) {
-                String msg = name + "property encryption service not available";
-                LOGGER.debug(msg);
-                throw new InternalServerErrorException(msg);
-            }
-            if (!service.getCryptoService().isEncrypted(value)) {
+
+            if (JsonCrypto.isJsonCrypto(value)) {
                 try {
-                    value.put(name, new JsonCrypto(encryptor.getType(),
-                        encryptor.encrypt(value.get(name))).toJsonValue().getObject());
+                    value.put(name, new JsonCrypto(encryptor.getType(), encryptor.encrypt(value
+                            .get(name))).toJsonValue().getObject());
                 } catch (JsonCryptoException jce) {
                     String msg = name + " property encryption exception";
-                    LOGGER.debug(msg, jce);
+                    logger.debug(msg, jce);
                     throw new InternalServerErrorException(msg, jce);
                 } catch (JsonException je) {
                     String msg = name + " property transformation exception";
-                    LOGGER.debug(msg, je);
+                    logger.debug(msg, je);
                     throw new InternalServerErrorException(msg, je);
                 }
->>>>>>> 9eb2ac65
             }
         }
     }
 
     /**
      * Returns the name of the property.
-     * 
+     *
      * @return
      */
     String getName() {
