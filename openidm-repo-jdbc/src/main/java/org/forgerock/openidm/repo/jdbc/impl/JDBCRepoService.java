--- conflicted
+++ resolved
@@ -1,7 +1,7 @@
 /*
  * DO NOT ALTER OR REMOVE COPYRIGHT NOTICES OR THIS HEADER.
  *
- * Copyright © 2011-2013 ForgeRock AS. All rights reserved.
+ * Copyright (c) 2011-2013 ForgeRock AS. All Rights Reserved
  *
  * The contents of this file are subject to the terms
  * of the Common Development and Distribution License
@@ -21,6 +21,7 @@
  * your own identifying information:
  * "Portions Copyrighted [year] [name of copyright owner]"
  */
+
 package org.forgerock.openidm.repo.jdbc.impl;
 
 import java.io.IOException;
@@ -45,9 +46,7 @@
 import org.apache.felix.scr.annotations.Modified;
 import org.apache.felix.scr.annotations.Properties;
 import org.apache.felix.scr.annotations.Property;
-import org.apache.felix.scr.annotations.Reference;
 import org.apache.felix.scr.annotations.Service;
-import org.codehaus.jackson.map.ObjectMapper;
 import org.forgerock.json.fluent.JsonValue;
 import org.forgerock.json.patch.JsonPatch;
 import org.forgerock.json.resource.ActionRequest;
@@ -55,11 +54,8 @@
 import org.forgerock.json.resource.ConflictException;
 import org.forgerock.json.resource.CreateRequest;
 import org.forgerock.json.resource.DeleteRequest;
-import org.forgerock.json.resource.ForbiddenException;
 import org.forgerock.json.resource.InternalServerErrorException;
-import org.forgerock.json.resource.NotFoundException;
 import org.forgerock.json.resource.NotSupportedException;
-import org.forgerock.json.resource.PatchOperation;
 import org.forgerock.json.resource.PatchRequest;
 import org.forgerock.json.resource.PreconditionFailedException;
 import org.forgerock.json.resource.QueryRequest;
@@ -76,33 +72,16 @@
 import org.forgerock.openidm.config.EnhancedConfig;
 import org.forgerock.openidm.config.InvalidException;
 import org.forgerock.openidm.config.JSONEnhancedConfig;
-<<<<<<< HEAD
 import org.forgerock.openidm.core.ServerConstants;
-=======
 import org.forgerock.openidm.crypto.CryptoService;
-import org.forgerock.openidm.objset.BadRequestException;
-import org.forgerock.openidm.objset.ConflictException;
-import org.forgerock.openidm.objset.ForbiddenException;
-import org.forgerock.openidm.objset.InternalServerErrorException;
-import org.forgerock.openidm.objset.NotFoundException;
-import org.forgerock.openidm.objset.ObjectSetException;
-import org.forgerock.openidm.objset.ObjectSetJsonResource;
-import org.forgerock.openidm.objset.Patch;
-import org.forgerock.openidm.objset.PreconditionFailedException;
->>>>>>> 9eb2ac65
 import org.forgerock.openidm.osgi.OsgiName;
 import org.forgerock.openidm.osgi.ServiceUtil;
-import org.forgerock.openidm.repo.QueryConstants;
-import org.forgerock.openidm.repo.RepoBootService;
 import org.forgerock.openidm.repo.jdbc.DatabaseType;
 import org.forgerock.openidm.repo.jdbc.ErrorType;
 import org.forgerock.openidm.repo.jdbc.TableHandler;
 import org.forgerock.openidm.repo.jdbc.impl.pool.DataSourceFactory;
-<<<<<<< HEAD
+import org.forgerock.openidm.util.Accessor;
 import org.forgerock.openidm.util.ResourceUtil;
-=======
-import org.forgerock.openidm.util.Accessor;
->>>>>>> 9eb2ac65
 import org.osgi.framework.BundleContext;
 import org.osgi.framework.Constants;
 import org.osgi.framework.ServiceRegistration;
@@ -117,26 +96,18 @@
  * @author brmiller
  */
 @Component(name = JDBCRepoService.PID, immediate = true, policy = ConfigurationPolicy.REQUIRE,
-		enabled = true)
+        enabled = true)
 @Service
-// Omit the RepoBootService interface from the managed service
 @Properties({
-        @Property(name = Constants.SERVICE_DESCRIPTION, value = "Repository Service using JDBC"),
-        @Property(name = Constants.SERVICE_VENDOR, value = ServerConstants.SERVER_VENDOR_NAME),
-        @Property(name = ServerConstants.ROUTER_PREFIX, value = "repo/{partition}*"),
-        @Property(name = "db.type", value = "JDBC")
-})
+    @Property(name = Constants.SERVICE_DESCRIPTION, value = "Repository Service using JDBC"),
+    @Property(name = Constants.SERVICE_VENDOR, value = ServerConstants.SERVER_VENDOR_NAME),
+    @Property(name = ServerConstants.ROUTER_PREFIX, value = "repo/{partition}*"),
+    @Property(name = "db.type", value = "JDBC") })
 public class JDBCRepoService implements RequestHandler {
-	
+
     final static Logger logger = LoggerFactory.getLogger(JDBCRepoService.class);
 
     public static final String PID = "org.forgerock.openidm.repo.jdbc";
-
-    /** CryptoService for detecting whether a value is encrypted */
-    @Reference
-    protected CryptoService cryptoService;
-
-    ObjectMapper mapper = new ObjectMapper();
 
     private static ServiceRegistration sharedDataSource = null;
 
@@ -167,34 +138,37 @@
 
     final EnhancedConfig enhancedConfig = new JSONEnhancedConfig();
     JsonValue config;
-    
-	@Override
-	public void handleRead(ServerContext context, ReadRequest request, ResultHandler<Resource> handler) {
-		try {
+
+    @Override
+    public void handleRead(ServerContext context, ReadRequest request,
+            ResultHandler<Resource> handler) {
+        try {
             handler.handleResult(read(request));
         } catch (final ResourceException e) {
             handler.handleError(e);
         } catch (Exception e) {
             handler.handleError(new InternalServerErrorException(e));
         }
-	}
-    
-	/**
-	 * Reads a resource from the repository based on the supplied read request.
-	 * 
-	 * @param request the read request.
-	 * @return the requested resource.
-	 * @throws ResourceException if an error was encountered during the read.
-	 */
+    }
+
+    /**
+     * Reads a resource from the repository based on the supplied read request.
+     *
+     * @param request
+     *            the read request.
+     * @return the requested resource.
+     * @throws ResourceException
+     *             if an error was encountered during the read.
+     */
     public Resource read(ReadRequest request) throws ResourceException {
         // Parse the remaining resourceName
-    	String fullId = request.getResourceName();
+        String fullId = request.getResourceName();
         String[] resourceName = ResourceUtil.parseResourceName(fullId);
         if (resourceName == null) {
             throw new BadRequestException(
                     "The repository requires clients to supply an identifier for the object to read.");
         }
-        
+
         String localId = getLocalId(fullId);
         String type = getObjectType(fullId);
 
@@ -202,17 +176,18 @@
         Resource result = null;
         try {
             connection = getConnection();
-            connection.setAutoCommit(true); // Ensure this does not get transaction isolation handling
+            connection.setAutoCommit(true); // Ensure this does not get
+                                            // transaction isolation handling
             TableHandler handler = getTableHandler(type);
             if (handler == null) {
-                throw ResourceException.getException(ResourceException.INTERNAL_ERROR, 
-                		"No handler configured for resource type " + type);
+                throw ResourceException.getException(ResourceException.INTERNAL_ERROR,
+                        "No handler configured for resource type " + type);
             }
             result = handler.read(fullId, type, localId, connection);
         } catch (SQLException ex) {
             if (logger.isDebugEnabled()) {
                 logger.debug("SQL Exception in read of {} with error code {}, sql state {}",
-                        new Object[] {fullId, ex.getErrorCode(), ex.getSQLState(), ex});
+                        new Object[] { fullId, ex.getErrorCode(), ex.getSQLState(), ex });
             }
             throw new InternalServerErrorException("Reading object failed " + ex.getMessage(), ex);
         } catch (ResourceException ex) {
@@ -224,50 +199,52 @@
         } finally {
             CleanupHelper.loggedClose(connection);
         }
-        
+
         return result;
     }
-	
-	@Override
-	public void handleCreate(ServerContext context, CreateRequest request,
-			ResultHandler<Resource> handler) {
-		try {
+
+    @Override
+    public void handleCreate(ServerContext context, CreateRequest request,
+            ResultHandler<Resource> handler) {
+        try {
             handler.handleResult(create(request));
         } catch (final ResourceException e) {
             handler.handleError(e);
         } catch (Exception e) {
             handler.handleError(new InternalServerErrorException(e));
         }
-	}
-    
+    }
+
     /**
      * Creates a new resource in the repository.
-     * 
-     * @param request the create request
+     *
+     * @param request
+     *            the create request
      * @return the created resource
-     * @throws ResourceException if an error was encountered during creation
+     * @throws ResourceException
+     *             if an error was encountered during creation
      */
-	public Resource create(CreateRequest request) throws ResourceException {
-		// Parse the remaining resourceName
-    	String fullId = request.getResourceName();
+    public Resource create(CreateRequest request) throws ResourceException {
+        // Parse the remaining resourceName
+        String fullId = request.getResourceName();
         String[] resourceName = ResourceUtil.parseResourceName(fullId);
         if (resourceName == null) {
             throw new BadRequestException(
                     "The repository requires clients to supply an identifier for the object to read.");
         }
-        
+
         String localId = getLocalId(fullId);
         String type = getObjectType(fullId);
         Map<String, Object> obj = request.getContent().asMap();
-		
+
         Connection connection = null;
         boolean retry = false;
         int tryCount = 0;
         do {
             TableHandler handler = getTableHandler(type);
             if (handler == null) {
-                throw ResourceException.getException(ResourceException.INTERNAL_ERROR, 
-                		"No handler configured for resource type " + type);
+                throw ResourceException.getException(ResourceException.INTERNAL_ERROR,
+                        "No handler configured for resource type " + type);
             }
             retry = false;
             ++tryCount;
@@ -283,13 +260,15 @@
             } catch (SQLException ex) {
                 if (logger.isDebugEnabled()) {
                     logger.debug("SQL Exception in create of {} with error code {}, sql state {}",
-                            new Object[] {fullId, ex.getErrorCode(), ex.getSQLState(), ex});
+                            new Object[] { fullId, ex.getErrorCode(), ex.getSQLState(), ex });
                 }
                 rollback(connection);
                 boolean alreadyExisted = handler.isErrorType(ex, ErrorType.DUPLICATE_KEY);
                 if (alreadyExisted) {
-                    throw new PreconditionFailedException("Create rejected as Object with same ID already exists and was detected. "
-                            + "(" + ex.getErrorCode() + "-" + ex.getSQLState() + ")"+ ex.getMessage(), ex);
+                    throw new PreconditionFailedException(
+                            "Create rejected as Object with same ID already exists and was detected. "
+                                    + "(" + ex.getErrorCode() + "-" + ex.getSQLState() + ")"
+                                    + ex.getMessage(), ex);
                 }
                 if (handler.isRetryable(ex, connection)) {
                     if (tryCount <= maxTxRetry) {
@@ -298,8 +277,9 @@
                     }
                 }
                 if (!retry) {
-                    throw new InternalServerErrorException("Creating object failed "
-                            + "(" + ex.getErrorCode() + "-" + ex.getSQLState() + ")" + ex.getMessage(), ex);
+                    throw new InternalServerErrorException("Creating object failed " + "("
+                            + ex.getErrorCode() + "-" + ex.getSQLState() + ")" + ex.getMessage(),
+                            ex);
                 }
             } catch (ResourceException ex) {
                 logger.debug("ResourceException in create of {}", fullId, ex);
@@ -312,56 +292,60 @@
             } catch (RuntimeException ex) {
                 logger.debug("Runtime Exception in create of {}", fullId, ex);
                 rollback(connection);
-                throw new InternalServerErrorException("Creating object failed with unexpected failure: " + ex.getMessage(), ex);
+                throw new InternalServerErrorException(
+                        "Creating object failed with unexpected failure: " + ex.getMessage(), ex);
             } finally {
                 CleanupHelper.loggedClose(connection);
             }
         } while (retry);
-                
+
         // Return the newly created resource
         return read(Requests.newReadRequest(fullId));
-	
-	}
-	
-	@Override
-	public void handleUpdate(ServerContext context, UpdateRequest request,
-			ResultHandler<Resource> handler) {
-		try {
+
+    }
+
+    @Override
+    public void handleUpdate(ServerContext context, UpdateRequest request,
+            ResultHandler<Resource> handler) {
+        try {
             handler.handleResult(update(request));
         } catch (final ResourceException e) {
             handler.handleError(e);
         } catch (Exception e) {
             handler.handleError(new InternalServerErrorException(e));
         }
-	}
-	
-	/**
-	 * Updates a resource in the repository
+    }
+
+    /**
+     * Updates a resource in the repository
      * <p/>
-     * This implementation requires MVCC and hence enforces that clients state what revision they expect
-     * to be updating
+     * This implementation requires MVCC and hence enforces that clients state
+     * what revision they expect to be updating
      * <p/>
-     * If successful, this method updates metadata properties within the passed object,
-     * including: a new {@code _rev} value for the revised object's version
-	 * 
-	 * @param request the update request
-	 * @return the updated resource
-	 * @throws ResourceException if an error was encountered while updating
-	 */
-	public Resource update(UpdateRequest request) throws ResourceException {
-		// Parse the remaining resourceName
-    	String fullId = request.getResourceName();
+     * If successful, this method updates metadata properties within the passed
+     * object, including: a new {@code _rev} value for the revised object's
+     * version
+     *
+     * @param request
+     *            the update request
+     * @return the updated resource
+     * @throws ResourceException
+     *             if an error was encountered while updating
+     */
+    public Resource update(UpdateRequest request) throws ResourceException {
+        // Parse the remaining resourceName
+        String fullId = request.getResourceName();
         String[] resourceName = ResourceUtil.parseResourceName(fullId);
         if (resourceName == null) {
             throw new BadRequestException(
                     "The repository requires clients to supply an identifier for the object to read.");
         }
-        
+
         String localId = getLocalId(fullId);
         String type = getObjectType(fullId);
         Map<String, Object> obj = request.getNewContent().asMap();
         String rev = request.getRevision();
-        
+
         Connection connection = null;
         Integer previousIsolationLevel = null;
         boolean retry = false;
@@ -369,8 +353,8 @@
         do {
             TableHandler handler = getTableHandler(type);
             if (handler == null) {
-                throw ResourceException.getException(ResourceException.INTERNAL_ERROR, 
-                		"No handler configured for resource type " + type);
+                throw ResourceException.getException(ResourceException.INTERNAL_ERROR,
+                        "No handler configured for resource type " + type);
             }
             retry = false;
             ++tryCount;
@@ -387,7 +371,7 @@
             } catch (SQLException ex) {
                 if (logger.isDebugEnabled()) {
                     logger.debug("SQL Exception in update of {} with error code {}, sql state {}",
-                            new Object[] {fullId, ex.getErrorCode(), ex.getSQLState(), ex});
+                            new Object[] { fullId, ex.getErrorCode(), ex.getSQLState(), ex });
                 }
                 rollback(connection);
                 if (handler.isRetryable(ex, connection)) {
@@ -397,7 +381,8 @@
                     }
                 }
                 if (!retry) {
-                   throw new InternalServerErrorException("Updating object failed " + ex.getMessage(), ex);
+                    throw new InternalServerErrorException("Updating object failed "
+                            + ex.getMessage(), ex);
                 }
             } catch (ResourceException ex) {
                 logger.debug("ResourceException in update of {}", fullId, ex);
@@ -410,7 +395,8 @@
             } catch (RuntimeException ex) {
                 logger.debug("Runtime Exception in update of {}", fullId, ex);
                 rollback(connection);
-                throw new InternalServerErrorException("Updating object failed with unexpected failure: " + ex.getMessage(), ex);
+                throw new InternalServerErrorException(
+                        "Updating object failed with unexpected failure: " + ex.getMessage(), ex);
             } finally {
                 if (connection != null) {
                     try {
@@ -424,39 +410,40 @@
                 }
             }
         } while (retry);
-        
+
         // Return the newly created resource
         return read(Requests.newReadRequest(fullId));
-	}
-	
-	@Override
-	public void handleDelete(ServerContext context, DeleteRequest request,
-			ResultHandler<Resource> handler) {
-		try {
+    }
+
+    @Override
+    public void handleDelete(ServerContext context, DeleteRequest request,
+            ResultHandler<Resource> handler) {
+        try {
             handler.handleResult(delete(request));
         } catch (final ResourceException e) {
             handler.handleError(e);
         } catch (Exception e) {
             handler.handleError(new InternalServerErrorException(e));
         }
-	}
-	
-	public Resource delete(DeleteRequest request) throws ResourceException {
-		// Parse the remaining resourceName
-		Resource result = null;
-    	String fullId = request.getResourceName();
+    }
+
+    public Resource delete(DeleteRequest request) throws ResourceException {
+        // Parse the remaining resourceName
+        Resource result = null;
+        String fullId = request.getResourceName();
         String[] resourceName = ResourceUtil.parseResourceName(fullId);
         if (resourceName == null) {
             throw new BadRequestException(
                     "The repository requires clients to supply an identifier for the object to read.");
         }
-        
+
         String localId = getLocalId(fullId);
         String type = getObjectType(fullId);
         String rev = request.getRevision();
-        
+
         if (rev == null) {
-            throw new ConflictException("Object passed into delete does not have revision it expects set.");
+            throw new ConflictException(
+                    "Object passed into delete does not have revision it expects set.");
         }
 
         Connection connection = null;
@@ -465,17 +452,16 @@
         do {
             TableHandler handler = getTableHandler(type);
             if (handler == null) {
-                throw ResourceException.getException(ResourceException.INTERNAL_ERROR, 
-                		"No handler configured for resource type " + type);
-            }
-            
-            
+                throw ResourceException.getException(ResourceException.INTERNAL_ERROR,
+                        "No handler configured for resource type " + type);
+            }
+
             retry = false;
             ++tryCount;
             try {
                 connection = getConnection();
                 connection.setAutoCommit(false);
-            
+
                 // Read in the resource before deleting
                 result = handler.read(fullId, type, localId, connection);
 
@@ -486,11 +472,12 @@
             } catch (IOException ex) {
                 logger.debug("IO Exception in delete of {}", fullId, ex);
                 rollback(connection);
-                throw new InternalServerErrorException("Deleting object failed " + ex.getMessage(), ex);
+                throw new InternalServerErrorException("Deleting object failed " + ex.getMessage(),
+                        ex);
             } catch (SQLException ex) {
                 if (logger.isDebugEnabled()) {
                     logger.debug("SQL Exception in delete of {} with error code {}, sql state {}",
-                            new Object[] {fullId, ex.getErrorCode(), ex.getSQLState(), ex});
+                            new Object[] { fullId, ex.getErrorCode(), ex.getSQLState(), ex });
                 }
                 rollback(connection);
                 if (handler.isRetryable(ex, connection)) {
@@ -500,7 +487,8 @@
                     }
                 }
                 if (!retry) {
-                    throw new InternalServerErrorException("Deleting object failed " + ex.getMessage(), ex);
+                    throw new InternalServerErrorException("Deleting object failed "
+                            + ex.getMessage(), ex);
                 }
             } catch (ResourceException ex) {
                 logger.debug("ResourceException in delete of {}", fullId, ex);
@@ -509,78 +497,80 @@
             } catch (RuntimeException ex) {
                 logger.debug("Runtime Exception in delete of {}", fullId, ex);
                 rollback(connection);
-                throw new InternalServerErrorException("Deleting object failed with unexpected failure: " + ex.getMessage(), ex);
+                throw new InternalServerErrorException(
+                        "Deleting object failed with unexpected failure: " + ex.getMessage(), ex);
             } finally {
                 CleanupHelper.loggedClose(connection);
             }
         } while (retry);
-        
-		return result;
-	}
-	
-	@Override
-	public void handlePatch(ServerContext context, PatchRequest request,
-			ResultHandler<Resource> handler) {
-		final ResourceException e = new NotSupportedException("Patch operations are not supported");
+
+        return result;
+    }
+
+    @Override
+    public void handlePatch(ServerContext context, PatchRequest request,
+            ResultHandler<Resource> handler) {
+        final ResourceException e = new NotSupportedException("Patch operations are not supported");
         handler.handleError(e);
-	}
-	
-	@Override
-	public void handleQuery(ServerContext context, QueryRequest request,
-			QueryResultHandler handler) {
-		try {
-	    	String fullId = request.getResourceName();
-			String type = fullId;
-	        logger.trace("Full id: {} Extracted type: {}", fullId, type);
+    }
+
+    @Override
+    public void handleQuery(ServerContext context, QueryRequest request, QueryResultHandler handler) {
+        try {
+            String fullId = request.getResourceName();
+            String type = fullId;
+            logger.trace("Full id: {} Extracted type: {}", fullId, type);
             Map<String, Object> params =
                     new HashMap<String, Object>(request.getAdditionalQueryParameters());
 
-	        Connection connection = null;
-	        try {
-	            TableHandler tableHandler = getTableHandler(type);
-	            if (tableHandler == null) {
-	                throw ResourceException.getException(ResourceException.INTERNAL_ERROR, 
-	                		"No handler configured for resource type " + type);
-	            }
-	            connection = getConnection();
-	            connection.setAutoCommit(true); // Ensure we do not implicitly start transaction isolation
-
-	            List<Map<String, Object>> docs = tableHandler.query(type, params, connection);
-	            
-	            for (Map<String, Object> resultMap : docs) {
-	            	String id = (String)resultMap.get("_id");
-	            	String rev = (String)resultMap.get("_rev");
-	            	JsonValue value = new JsonValue(resultMap);
-	            	Resource resultResource = new Resource(id, rev, value);
-	            	handler.handleResource(resultResource);
-	            }
-
-	            handler.handleResult(new QueryResult());
-	        } catch (SQLException ex) {
-	            if (logger.isDebugEnabled()) {
-	                logger.debug("SQL Exception in query of {} with error code {}, sql state {}",
-	                        new Object[] {fullId, ex.getErrorCode(), ex.getSQLState(), ex});
-	            }
-	            throw new InternalServerErrorException("Querying failed: " + ex.getMessage(), ex);
-	        } catch (ResourceException ex) {
-	            logger.debug("ResourceException in query of {}", fullId, ex);
-	            throw ex;
-	        }  finally {
-	            CleanupHelper.loggedClose(connection);
-	        }
+            Connection connection = null;
+            try {
+                TableHandler tableHandler = getTableHandler(type);
+                if (tableHandler == null) {
+                    throw ResourceException.getException(ResourceException.INTERNAL_ERROR,
+                            "No handler configured for resource type " + type);
+                }
+                connection = getConnection();
+                connection.setAutoCommit(true); // Ensure we do not implicitly
+                                                // start transaction isolation
+
+                List<Map<String, Object>> docs = tableHandler.query(type, params, connection);
+
+                for (Map<String, Object> resultMap : docs) {
+                    String id = (String) resultMap.get("_id");
+                    String rev = (String) resultMap.get("_rev");
+                    JsonValue value = new JsonValue(resultMap);
+                    Resource resultResource = new Resource(id, rev, value);
+                    handler.handleResource(resultResource);
+                }
+
+                handler.handleResult(new QueryResult());
+            } catch (SQLException ex) {
+                if (logger.isDebugEnabled()) {
+                    logger.debug("SQL Exception in query of {} with error code {}, sql state {}",
+                            new Object[] { fullId, ex.getErrorCode(), ex.getSQLState(), ex });
+                }
+                throw new InternalServerErrorException("Querying failed: " + ex.getMessage(), ex);
+            } catch (ResourceException ex) {
+                logger.debug("ResourceException in query of {}", fullId, ex);
+                throw ex;
+            } finally {
+                CleanupHelper.loggedClose(connection);
+            }
         } catch (final ResourceException e) {
             handler.handleError(e);
         } catch (Exception e) {
             handler.handleError(new InternalServerErrorException(e));
         }
-	}
-
-	@Override
-	public void handleAction(ServerContext context, ActionRequest request,
-			ResultHandler<JsonValue> handler) {
-		final ResourceException e = new NotSupportedException("Action operations are not supported");
+    }
+
+    @Override
+    public void handleAction(ServerContext context, ActionRequest request,
+            ResultHandler<JsonValue> handler) {
+        final ResourceException e =
+                new NotSupportedException("Action operations are not supported");
         handler.handleError(e);
-	}
+    }
 
     // Utility method to cleanly roll back including logging
     private void rollback(Connection connection) {
@@ -611,7 +601,8 @@
         int lastSlashPos = id.lastIndexOf("/");
         if (lastSlashPos > -1) {
             int startPos = 0;
-            // This should not be necessary as relative URI should not start with slash
+            // This should not be necessary as relative URI should not start
+            // with slash
             if (id.startsWith("/")) {
                 startPos = 1;
             }
@@ -641,29 +632,34 @@
                     logger.debug("Use table handler configured for {} for type {} ", key, type);
                 }
             }
-            // For future lookups remember the handler determined for this specific type
+            // For future lookups remember the handler determined for this
+            // specific type
             tableHandlers.put(type, handler);
             return handler;
         }
     }
 
     /**
-     * Populate and return a repository service that knows how to query and manipulate configuration.
+     * Populate and return a repository service that knows how to query and
+     * manipulate configuration.
      *
-     * @param repoConfig the bootstrap configuration
+     * @param repoConfig
+     *            the bootstrap configuration
      * @param context
-     * @return the boot repository service. This newBuilder is not managed by SCR and needs to be manually registered.
+     * @return the boot repository service. This newBuilder is not managed by
+     *         SCR and needs to be manually registered.
      */
-    /*static RepoBootService getRepoBootService(JsonValue repoConfig, BundleContext context) {
-        JDBCRepoService bootRepo = new JDBCRepoService();
-        bootRepo.init(repoConfig, context);
-        return bootRepo;
-    }*/
+    /*
+     * static RepoBootService getRepoBootService(JsonValue repoConfig,
+     * BundleContext context) { JDBCRepoService bootRepo = new
+     * JDBCRepoService(); bootRepo.init(repoConfig, context); return bootRepo; }
+     */
 
     /**
      * Activates the JDBC Repository Service
-     * 
-     * @param compContext   The component context
+     *
+     * @param compContext
+     *            The component context
      */
     @Activate
     void activate(ComponentContext compContext) {
@@ -671,8 +667,9 @@
         try {
             config = enhancedConfig.getConfigurationAsJson(compContext);
         } catch (RuntimeException ex) {
-            logger.warn("Configuration invalid and could not be parsed, can not start JDBC repository: "
-                    + ex.getMessage(), ex);
+            logger.warn(
+                    "Configuration invalid and could not be parsed, can not start JDBC repository: "
+                            + ex.getMessage(), ex);
             throw ex;
         }
         init(config, compContext.getBundleContext());
@@ -682,53 +679,62 @@
 
     /**
      * Deactivates the JDBC Repository Service
-     * 
-     * @param compContext   the component context
+     *
+     * @param compContext
+     *            the component context
      */
     @Deactivate
     void deactivate(ComponentContext compContext) {
         logger.debug("Deactivating Service {}", compContext);
         logger.info("Repository stopped.");
     }
-    
-    /** 
+
+    /**
      * Handles configuration updates without interrupting the service
-     * 
-     * @param compContext   the component context
+     *
+     * @param compContext
+     *            the component context
      */
     @Modified
     void modified(ComponentContext compContext) throws Exception {
-        logger.debug("Reconfiguring the JDBC Repository Service with configuration {}", compContext.getProperties());
+        logger.debug("Reconfiguring the JDBC Repository Service with configuration {}", compContext
+                .getProperties());
         try {
             JsonValue newConfig = enhancedConfig.getConfigurationAsJson(compContext);
             if (hasConfigChanged(config, newConfig)) {
                 deactivate(compContext);
                 activate(compContext);
-                logger.info("Reconfigured the JDBC Repository Service {}", compContext.getProperties());
+                logger.info("Reconfigured the JDBC Repository Service {}", compContext
+                        .getProperties());
             }
         } catch (Exception ex) {
-            logger.warn("Configuration invalid, can not reconfigure the JDBC Repository Service.", ex);
+            logger.warn("Configuration invalid, can not reconfigure the JDBC Repository Service.",
+                    ex);
             throw ex;
         }
     }
-    
+
     /**
-     * Compares the current configuration with a new configuration to determine if the
-     * configuration has changed
-     * 
-     * @param existingConfig    the current configuration object
-     * @param newConfig         the new configuration object
-     * @return                  true if the configurations differ, false otherwise    
+     * Compares the current configuration with a new configuration to determine
+     * if the configuration has changed
+     *
+     * @param existingConfig
+     *            the current configuration object
+     * @param newConfig
+     *            the new configuration object
+     * @return true if the configurations differ, false otherwise
      */
     private boolean hasConfigChanged(JsonValue existingConfig, JsonValue newConfig) {
         return JsonPatch.diff(existingConfig, newConfig).size() > 0;
     }
-    
+
     /**
      * Initializes the JDBC Repository Service with the supplied configuration
-     * 
-     * @param config            the configuration object
-     * @param bundleContext     the bundle context
+     *
+     * @param config
+     *            the configuration object
+     * @param bundleContext
+     *            the bundle context
      * @throws InvalidException
      */
     void init(JsonValue config, BundleContext bundleContext) throws InvalidException {
@@ -739,7 +745,8 @@
                 throw new RuntimeException("JDBC repository not enabled.");
             }
 
-            JsonValue connectionConfig = config.get(CONFIG_CONNECTION).isNull() ? config : config.get(CONFIG_CONNECTION);
+            JsonValue connectionConfig =
+                    config.get(CONFIG_CONNECTION).isNull() ? config : config.get(CONFIG_CONNECTION);
 
             maxTxRetry = connectionConfig.get("maxTxRetry").defaultTo(5).asInteger().intValue();
 
@@ -756,14 +763,18 @@
                     logger.warn("Getting JNDI initial context failed: " + ex.getMessage(), ex);
                 }
                 if (ctx == null) {
-                    throw new InvalidException("Current platform context does not support lookup of repository DB via JNDI. "
-                            + " Configure DB initialization via direct " + CONFIG_DB_DRIVER + " configuration instead.");
+                    throw new InvalidException(
+                            "Current platform context does not support lookup of repository DB via JNDI. "
+                                    + " Configure DB initialization via direct " + CONFIG_DB_DRIVER
+                                    + " configuration instead.");
                 }
 
                 useDataSource = true;
-                ds = (DataSource) ctx.lookup(jndiName); // e.g. "java:comp/env/jdbc/MySQLDB"
+                ds = (DataSource) ctx.lookup(jndiName); // e.g.
+                                                        // "java:comp/env/jdbc/MySQLDB"
             } else if (!StringUtils.isBlank(jtaName)) {
-                // e.g. osgi:service/javax.sql.DataSource/(osgi.jndi.service.name=jdbc/openidm)
+                // e.g.
+                // osgi:service/javax.sql.DataSource/(osgi.jndi.service.name=jdbc/openidm)
                 OsgiName lookupName = OsgiName.parse(jtaName);
                 Object service = ServiceUtil.getService(bundleContext, lookupName, null, true);
                 if (service instanceof DataSource) {
@@ -776,25 +787,33 @@
                 // Get DB Connection via Driver Manager
                 dbDriver = connectionConfig.get(CONFIG_DB_DRIVER).asString();
                 if (dbDriver == null || dbDriver.trim().length() == 0) {
-                    throw new InvalidException("Either a JNDI name (" + CONFIG_JNDI_NAME + "), " +
-                            "or a DB driver lookup (" + CONFIG_DB_DRIVER + ") needs to be configured to connect to a DB.");
+                    throw new InvalidException("Either a JNDI name (" + CONFIG_JNDI_NAME + "), "
+                            + "or a DB driver lookup (" + CONFIG_DB_DRIVER
+                            + ") needs to be configured to connect to a DB.");
                 }
                 dbUrl = connectionConfig.get(CONFIG_DB_URL).required().asString();
                 user = connectionConfig.get(CONFIG_USER).required().asString();
                 password = connectionConfig.get(CONFIG_PASSWORD).defaultTo("").asString();
-                logger.info("Using DB connection configured via Driver Manager with Driver {} and URL", dbDriver, dbUrl);
+                logger.info(
+                        "Using DB connection configured via Driver Manager with Driver {} and URL",
+                        dbDriver, dbUrl);
                 try {
                     Class.forName(dbDriver);
                 } catch (ClassNotFoundException ex) {
-                    logger.error("Could not find configured database driver " + dbDriver + " to start repository ", ex);
+                    logger.error("Could not find configured database driver " + dbDriver
+                            + " to start repository ", ex);
                     throw new InvalidException("Could not find configured database driver "
                             + dbDriver + " to start repository ", ex);
                 }
-                Boolean enableConnectionPool = connectionConfig.get("enableConnectionPool").defaultTo(Boolean.FALSE).asBoolean();
+                Boolean enableConnectionPool =
+                        connectionConfig.get("enableConnectionPool").defaultTo(Boolean.FALSE)
+                                .asBoolean();
                 if (null == sharedDataSource) {
                     Dictionary<String, String> serviceParams = new Hashtable<String, String>(1);
                     serviceParams.put("osgi.jndi.service.name", "jdbc/openidm");
-                    sharedDataSource = bundleContext.registerService(DataSource.class.getName(), DataSourceFactory.newInstance(connectionConfig), serviceParams);
+                    sharedDataSource =
+                            bundleContext.registerService(DataSource.class.getName(),
+                                    DataSourceFactory.newInstance(connectionConfig), serviceParams);
                 }
                 if (enableConnectionPool) {
                     ds = DataSourceFactory.newInstance(connectionConfig);
@@ -808,15 +827,20 @@
             // Table handling configuration
             String dbSchemaName = connectionConfig.get(CONFIG_DB_SCHEMA).defaultTo(null).asString();
             JsonValue genericQueries = config.get("queries").get("genericTables");
-            int maxBatchSize = connectionConfig.get(CONFIG_MAX_BATCH_SIZE).defaultTo(100).asInteger();
+            int maxBatchSize =
+                    connectionConfig.get(CONFIG_MAX_BATCH_SIZE).defaultTo(100).asInteger();
 
             tableHandlers = new HashMap<String, TableHandler>();
-            //TODO Make safe the database type detection
-            DatabaseType databaseType = DatabaseType.valueOf(connectionConfig.get(CONFIG_DB_TYPE).defaultTo(DatabaseType.ANSI_SQL99.name()).asString());
+            // TODO Make safe the database type detection
+            DatabaseType databaseType =
+                    DatabaseType.valueOf(connectionConfig.get(CONFIG_DB_TYPE).defaultTo(
+                            DatabaseType.ANSI_SQL99.name()).asString());
 
             JsonValue defaultMapping = config.get("resourceMapping").get("default");
             if (!defaultMapping.isNull()) {
-                defaultTableHandler = getGenericTableHandler(databaseType, defaultMapping, dbSchemaName, genericQueries, maxBatchSize);
+                defaultTableHandler =
+                        getGenericTableHandler(databaseType, defaultMapping, dbSchemaName,
+                                genericQueries, maxBatchSize);
                 logger.debug("Using default table handler: {}", defaultTableHandler);
             } else {
                 logger.warn("No default table handler configured");
@@ -827,12 +851,9 @@
             defaultTableProps.put("mainTable", "configobjects");
             defaultTableProps.put("propertiesTable", "configobjectproperties");
             defaultTableProps.put("searchableDefault", Boolean.FALSE);
-            GenericTableHandler defaultConfigHandler = getGenericTableHandler(
-                    databaseType,
-                    defaultTableProps,
-                    dbSchemaName,
-                    genericQueries,
-                    1);
+            GenericTableHandler defaultConfigHandler =
+                    getGenericTableHandler(databaseType, defaultTableProps, dbSchemaName,
+                            genericQueries, 1);
             tableHandlers.put("config", defaultConfigHandler);
 
             JsonValue genericMapping = config.get("resourceMapping").get("genericMapping");
@@ -843,12 +864,9 @@
                         // For matching purposes strip the wildcard at the end
                         key = key.substring(0, key.length() - 1);
                     }
-                    TableHandler handler = getGenericTableHandler(
-                            databaseType,
-                            value,
-                            dbSchemaName,
-                            genericQueries,
-                            maxBatchSize);
+                    TableHandler handler =
+                            getGenericTableHandler(databaseType, value, dbSchemaName,
+                                    genericQueries, maxBatchSize);
 
                     tableHandlers.put(key, handler);
                     logger.debug("For pattern {} added handler: {}", key, handler);
@@ -865,14 +883,10 @@
                         // For matching purposes strip the wildcard at the end
                         key = key.substring(0, key.length() - 1);
                     }
-                    TableHandler handler = getMappedTableHandler(
-                            databaseType,
-                            value,
-                            value.get("table").required().asString(),
-                            value.get("objectToColumn").required().asMap(),
-                            dbSchemaName,
-                            explicitQueries,
-                            maxBatchSize);
+                    TableHandler handler =
+                            getMappedTableHandler(databaseType, value, value.get("table")
+                                    .required().asString(), value.get("objectToColumn").required()
+                                    .asMap(), dbSchemaName, explicitQueries, maxBatchSize);
 
                     tableHandlers.put(key, handler);
                     logger.debug("For pattern {} added handler: {}", key, handler);
@@ -883,19 +897,25 @@
             logger.warn("Configuration invalid, can not start JDBC repository.", ex);
             throw new InvalidException("Configuration invalid, can not start JDBC repository.", ex);
         } catch (NamingException ex) {
-            throw new InvalidException("Could not find configured jndiName " + jndiName + " to start repository ", ex);
+            throw new InvalidException("Could not find configured jndiName " + jndiName
+                    + " to start repository ", ex);
         } catch (InternalServerErrorException ex) {
-            throw new InvalidException("Could not initialize mapped table handler, can not start JDBC repository.", ex);
-        }
-        
+            throw new InvalidException(
+                    "Could not initialize mapped table handler, can not start JDBC repository.", ex);
+        }
+
         Connection testConn = null;
         try {
             // Check if we can get a connection
             testConn = getConnection();
-            testConn.setAutoCommit(true); // Ensure we do not implicitly start transaction isolation
+            testConn.setAutoCommit(true); // Ensure we do not implicitly start
+                                          // transaction isolation
         } catch (Exception ex) {
-            logger.warn("JDBC Repository start-up experienced a failure getting a DB connection: " + ex.getMessage()
-                    + ". If this is not temporary or resolved, Repository operation will be affected.", ex);
+            logger.warn(
+                    "JDBC Repository start-up experienced a failure getting a DB connection: "
+                            + ex.getMessage()
+                            + ". If this is not temporary or resolved, Repository operation will be affected.",
+                    ex);
         } finally {
             if (testConn != null) {
                 try {
@@ -907,140 +927,90 @@
         }
     }
 
-    GenericTableHandler getGenericTableHandler(DatabaseType databaseType,
-            JsonValue tableConfig, String dbSchemaName, JsonValue queries, int maxBatchSize) {
+    GenericTableHandler getGenericTableHandler(DatabaseType databaseType, JsonValue tableConfig,
+            String dbSchemaName, JsonValue queries, int maxBatchSize) {
 
         GenericTableHandler handler = null;
 
         // TODO: make pluggable
         switch (databaseType) {
-            case DB2:
-                handler = new DB2TableHandler(
-                        tableConfig,
-                        dbSchemaName,
-                        queries,
-                        maxBatchSize,
-                        new DB2SQLExceptionHandler());
-                break;
-            case ORACLE:
-                handler = new OracleTableHandler(
-                        tableConfig,
-                        dbSchemaName,
-                        queries,
-                        maxBatchSize,
-                        new DefaultSQLExceptionHandler());
-                break;
-            case POSTGRESQL:
-                handler = new PostgreSQLTableHandler(
-                        tableConfig,
-                        dbSchemaName,
-                        queries,
-                        maxBatchSize,
-                        new DefaultSQLExceptionHandler());
-                break;
-            case MYSQL:
-                handler = new GenericTableHandler(
-                        tableConfig,
-                        dbSchemaName,
-                        queries,
-                        maxBatchSize,
-                        new MySQLExceptionHandler());
-                break;
-            case SQLSERVER:
-                handler = new MSSQLTableHandler(
-                        tableConfig,
-                        dbSchemaName,
-                        queries,
-                        maxBatchSize,
-                        new DefaultSQLExceptionHandler());
-                break;
-            case H2:
-                handler = new H2TableHandler(
-                        tableConfig,
-                        dbSchemaName,
-                        queries,
-                        maxBatchSize,
-                        new DefaultSQLExceptionHandler());
-                break;
-            default:
-                handler = new GenericTableHandler(
-                        tableConfig,
-                        dbSchemaName,
-                        queries,
-                        maxBatchSize,
-                        new DefaultSQLExceptionHandler());
+        case DB2:
+            handler =
+                    new DB2TableHandler(tableConfig, dbSchemaName, queries, maxBatchSize,
+                            new DB2SQLExceptionHandler());
+            break;
+        case ORACLE:
+            handler =
+                    new OracleTableHandler(tableConfig, dbSchemaName, queries, maxBatchSize,
+                            new DefaultSQLExceptionHandler());
+            break;
+        case POSTGRESQL:
+            handler =
+                    new PostgreSQLTableHandler(tableConfig, dbSchemaName, queries, maxBatchSize,
+                            new DefaultSQLExceptionHandler());
+            break;
+        case MYSQL:
+            handler =
+                    new GenericTableHandler(tableConfig, dbSchemaName, queries, maxBatchSize,
+                            new MySQLExceptionHandler());
+            break;
+        case SQLSERVER:
+            handler =
+                    new MSSQLTableHandler(tableConfig, dbSchemaName, queries, maxBatchSize,
+                            new DefaultSQLExceptionHandler());
+            break;
+        default:
+            handler =
+                    new GenericTableHandler(tableConfig, dbSchemaName, queries, maxBatchSize,
+                            new DefaultSQLExceptionHandler());
         }
         return handler;
     }
 
-    MappedTableHandler getMappedTableHandler(DatabaseType databaseType, JsonValue tableConfig, String table,
-            Map objectToColumn, String dbSchemaName, JsonValue explicitQueries, int maxBatchSize)
-        throws InternalServerErrorException {
-
-        final Accessor<CryptoService> cryptoServiceAccessor =
-                new Accessor<CryptoService>() {
-                    public CryptoService access() {
-                        return cryptoService;
-                    }
-                };
+    MappedTableHandler getMappedTableHandler(DatabaseType databaseType, JsonValue tableConfig,
+            String table, Map objectToColumn, String dbSchemaName, JsonValue explicitQueries,
+            int maxBatchSize) throws InternalServerErrorException {
+
+        final Accessor<CryptoService> cryptoServiceAccessor = new Accessor<CryptoService>() {
+            public CryptoService access() {
+                return null;
+            }
+        };
 
         MappedTableHandler handler = null;
 
         // TODO: make pluggable
         switch (databaseType) {
-            case DB2:
-                handler = new MappedTableHandler(
-                        table,
-                        objectToColumn,
-                        dbSchemaName,
-                        explicitQueries,
-                        new DB2SQLExceptionHandler(),
-                        cryptoServiceAccessor);
-                break;
-            case ORACLE:
-                handler = new MappedTableHandler(
-                        table,
-                        objectToColumn,
-                        dbSchemaName,
-                        explicitQueries,
-                        new DefaultSQLExceptionHandler(),
-                        cryptoServiceAccessor);
-                break;
-            case POSTGRESQL:
-                handler = new MappedTableHandler(
-                        table,
-                        objectToColumn,
-                        dbSchemaName,
-                        explicitQueries,
-                        new DefaultSQLExceptionHandler(),
-                        cryptoServiceAccessor);
-                break;
-            case MYSQL:
-                handler = new MappedTableHandler(
-                        table,
-                        objectToColumn,
-                        dbSchemaName,
-                        explicitQueries,
-                        new MySQLExceptionHandler(),
-                        cryptoServiceAccessor);
-                break;
-            case SQLSERVER:
-                handler = new MSSQLMappedTableHandler(
-                        table,
-                        objectToColumn,
-                        dbSchemaName,
-                        explicitQueries,
-                        new DefaultSQLExceptionHandler(),
-                        cryptoServiceAccessor);
-                break;
-            default:
-                handler = new MappedTableHandler(
-                        table,
-                        objectToColumn,
-                        dbSchemaName,
-                        explicitQueries,
-                        new DefaultSQLExceptionHandler(),
-                        cryptoServiceAccessor);
+        case DB2:
+            handler =
+                    new MappedTableHandler(table, objectToColumn, dbSchemaName, explicitQueries,
+                            new DB2SQLExceptionHandler(), cryptoServiceAccessor);
+            break;
+        case ORACLE:
+            handler =
+                    new MappedTableHandler(table, objectToColumn, dbSchemaName, explicitQueries,
+                            new DefaultSQLExceptionHandler(), cryptoServiceAccessor);
+            break;
+        case POSTGRESQL:
+            handler =
+                    new MappedTableHandler(table, objectToColumn, dbSchemaName, explicitQueries,
+                            new DefaultSQLExceptionHandler(), cryptoServiceAccessor);
+            break;
+        case MYSQL:
+            handler =
+                    new MappedTableHandler(table, objectToColumn, dbSchemaName, explicitQueries,
+                            new MySQLExceptionHandler(), cryptoServiceAccessor);
+            break;
+        case SQLSERVER:
+            handler =
+                    new MSSQLMappedTableHandler(table, objectToColumn, dbSchemaName,
+                            explicitQueries, new DefaultSQLExceptionHandler(),
+                            cryptoServiceAccessor);
+            break;
+        default:
+            handler =
+                    new MappedTableHandler(table, objectToColumn, dbSchemaName, explicitQueries,
+                            new DefaultSQLExceptionHandler(), cryptoServiceAccessor);
         }
         return handler;
     }
